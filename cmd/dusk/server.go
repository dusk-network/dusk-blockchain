package main

import (
	"bytes"
	"context"
	"fmt"
	"net"
	"os"
	"time"

	"github.com/dusk-network/dusk-blockchain/pkg/api"
	cfg "github.com/dusk-network/dusk-blockchain/pkg/config"
	"github.com/dusk-network/dusk-blockchain/pkg/core/chain"
	"github.com/dusk-network/dusk-blockchain/pkg/core/consensus"
	"github.com/dusk-network/dusk-blockchain/pkg/core/data/block"
	walletdb "github.com/dusk-network/dusk-blockchain/pkg/core/data/database"
	"github.com/dusk-network/dusk-blockchain/pkg/core/data/ipc/keys"
	"github.com/dusk-network/dusk-blockchain/pkg/core/data/ipc/transactions"
	"github.com/dusk-network/dusk-blockchain/pkg/core/data/wallet"
	"github.com/dusk-network/dusk-blockchain/pkg/core/database"
	"github.com/dusk-network/dusk-blockchain/pkg/core/database/heavy"
	"github.com/dusk-network/dusk-blockchain/pkg/core/loop"
	"github.com/dusk-network/dusk-blockchain/pkg/core/mempool"
	"github.com/dusk-network/dusk-blockchain/pkg/core/transactor"
	"github.com/dusk-network/dusk-blockchain/pkg/gql"
	"github.com/dusk-network/dusk-blockchain/pkg/p2p/kadcast"
	"github.com/dusk-network/dusk-blockchain/pkg/p2p/peer"
	"github.com/dusk-network/dusk-blockchain/pkg/p2p/peer/dupemap"
	"github.com/dusk-network/dusk-blockchain/pkg/p2p/peer/responding"
	"github.com/dusk-network/dusk-blockchain/pkg/p2p/wire/protocol"
	"github.com/dusk-network/dusk-blockchain/pkg/p2p/wire/topics"
	"github.com/dusk-network/dusk-blockchain/pkg/rpc/client"
	"github.com/dusk-network/dusk-blockchain/pkg/rpc/server"
	"github.com/dusk-network/dusk-blockchain/pkg/util/legacy"
	"github.com/dusk-network/dusk-blockchain/pkg/util/nativeutils/eventbus"
	"github.com/dusk-network/dusk-blockchain/pkg/util/nativeutils/republisher"
	"github.com/dusk-network/dusk-blockchain/pkg/util/nativeutils/rpcbus"
	"github.com/sirupsen/logrus"
	"golang.org/x/crypto/ssh/terminal"
	"google.golang.org/grpc"
)

var logServer = logrus.WithField("process", "server")
var testnet = byte(2)

// Server is the main process of the node
type Server struct {
	eventBus          *eventbus.EventBus
	rpcBus            *rpcbus.RPCBus
	c                 *chain.Chain
	dupeMap           *dupemap.DupeMap
	gossip            *protocol.Gossip
	grpcServer        *grpc.Server
	ruskConn          *grpc.ClientConn
	readerFactory     *peer.ReaderFactory
	activeConnections map[string]time.Time
	kadPeer           *kadcast.Peer
}

// LaunchChain instantiates a chain.Loader, does the wire up to create a Chain
// component and performs a DB sanity check
func LaunchChain(ctx context.Context, cl *loop.Consensus, proxy transactions.Proxy, eventBus *eventbus.EventBus, rpcBus *rpcbus.RPCBus, srv *grpc.Server, db database.DB) (*chain.Chain, error) {
	// creating and firing up the chain process
	var genesis *block.Block
	if cfg.Get().Genesis.Legacy {
		g := legacy.DecodeGenesis()
		var err error
		genesis, err = legacy.OldBlockToNewBlock(g)
		if err != nil {
			return nil, err
		}
	} else {
		genesis = cfg.DecodeGenesis()
	}
	l := chain.NewDBLoader(db, genesis)

	chainProcess, err := chain.New(ctx, db, eventBus, rpcBus, l, l, srv, proxy, cl)
	if err != nil {
		return nil, err
	}

	// Perform database sanity check to ensure that it is rational before
	// bootstrapping all node subsystems
	if err := l.PerformSanityCheck(0, 10, 0); err != nil {
		return nil, err
	}

	return chainProcess, nil
}

func (s *Server) launchKadcastPeer() {
	kcfg := cfg.Get().Kadcast

	if !kcfg.Enabled {
		log.Warn("Kadcast service is disabled")
		return
	}

	kadPeer := kadcast.NewPeer(s.eventBus, s.gossip, s.dupeMap, kcfg.Raptor)
	// Launch kadcast peer services and join network defined by bootstrappers
	kadPeer.Launch(kcfg.Address, kcfg.Bootstrappers, kcfg.MaxDelegatesNum)
	s.kadPeer = kadPeer
}

func getPassword() (string, error) {
	fd := int(os.Stdin.Fd())
	fmt.Println("Enter password:")
	pw, err := terminal.ReadPassword(fd)
	return string(pw), err
}

// Setup creates a new EventBus, generates the BLS and the ED25519 Keys,
// launches a new `CommitteeStore`, launches the Blockchain process, creates
// and launches a monitor client (if configuration demands it), and inits the
// Stake and Blind Bid channels
func Setup() *Server {
	ctx := context.Background()
	var pw string
	if cfg.Get().General.TestHarness {
		pw = os.Getenv("DUSK_WALLET_PASS")
	} else {
		var err error
		pw, err = getPassword()
		if err != nil {
			log.Panic(err)
		}
	}

	grpcServer, err := server.SetupGRPC(server.FromCfg())
	if err != nil {
		log.Panic(err)
	}

	eventBus := eventbus.New()
	rpcBus := rpcbus.New()

	_, db := heavy.CreateDBConnection()

	processor := peer.NewMessageProcessor(eventBus)
	registerPeerServices(processor, db, eventBus, rpcBus)

	_ = republisher.New(eventBus, topics.Score)
	_ = republisher.New(eventBus, topics.Reduction)
	_ = republisher.New(eventBus, topics.Agreement)

	// Instantiate gRPC client
	// TODO: get address from config
	proxy, ruskConn := setupGRPCClients(ctx)

	var w *wallet.Wallet
<<<<<<< HEAD
	if _, err = os.Stat("wallet.dat"); err == nil {
=======
	if _, err = os.Stat(cfg.Get().Wallet.File); err == nil {
>>>>>>> 54c08b08
		w, err = loadWallet(pw)
	} else {
		w, err = createWallet(nil, pw, proxy.KeyMaster())
	}
	if err != nil {
		log.Panic(err)
	}

	m := mempool.NewMempool(ctx, eventBus, rpcBus, proxy.Prober(), grpcServer)
	m.Run()
	processor.Register(topics.Tx, m.ProcessTx)

	// Instantiate API server
	if cfg.Get().API.Enabled {
		if apiServer, e := api.NewHTTPServer(eventBus, rpcBus); e != nil {
			log.Errorf("API http server error: %v", e)
		} else {
			go func() {
				if e := apiServer.Start(apiServer); e != nil {
					log.Errorf("API failed to start: %v", e)
				}
			}()
		}
	}

	e := &consensus.Emitter{
		EventBus:    eventBus,
		RPCBus:      rpcBus,
		Keys:        w.Keys(),
		Proxy:       proxy,
		TimerLength: cfg.ConsensusTimeOut,
	}

	cl := loop.New(e, &w.PublicKey)
	processor.Register(topics.Candidate, cl.ProcessCandidate)

	c, err := LaunchChain(ctx, cl, proxy, eventBus, rpcBus, grpcServer, db)
	if err != nil {
		log.Panic(err)
	}

	sync := chain.NewSynchronizer(ctx, eventBus, rpcBus, db, c)

	processor.Register(topics.Block, sync.ProcessBlock)

	dupeBlacklist := dupemap.Launch(eventBus)

	// Instantiate GraphQL server
	if cfg.Get().Gql.Enabled {
		if gqlServer, e := gql.NewHTTPServer(eventBus, rpcBus); e != nil {
			log.Errorf("GraphQL http server error: %v", e)
		} else {
			if e := gqlServer.Start(); e != nil {
				log.Errorf("GraphQL failed to start: %v", e)
			}
		}
	}

	// Creating the peer factory
	readerFactory := peer.NewReaderFactory(processor)

	// creating the Server
	srv := &Server{
		eventBus:          eventBus,
		rpcBus:            rpcBus,
		c:                 c,
		dupeMap:           dupeBlacklist,
		gossip:            protocol.NewGossip(protocol.TestNet),
		grpcServer:        grpcServer,
		ruskConn:          ruskConn,
		readerFactory:     readerFactory,
		activeConnections: make(map[string]time.Time),
	}

	// Setting up the transactor component
	_, err = transactor.New(eventBus, rpcBus, nil, grpcServer, proxy, w)
	if err != nil {
		log.Panic(err)
	}

	// TODO: maintainer should be started here

	// Setting up and launch kadcast peer
	srv.launchKadcastPeer()

	// Start serving from the gRPC server
	go func() {
		conf := cfg.Get().RPC
		l, err := net.Listen(conf.Network, conf.Address)
		if err != nil {
			log.Panic(err)
		}

		log.WithField("net", conf.Network).
			WithField("addr", conf.Address).Infof("gRPC HTTP server listening")

		if err := grpcServer.Serve(l); err != nil {
			log.WithError(err).Warn("Serve returned err")
		}
	}()

	go func() {
		if err := c.ProduceBlock(); err != nil {
			log.WithError(err).Warn("ProduceBlock returned err")
		}
	}()

	return srv
}

// OnAccept read incoming packet from the peers
func (s *Server) OnAccept(conn net.Conn) {
	writeQueueChan := make(chan bytes.Buffer, 1000)
	peerReader, err := s.readerFactory.SpawnReader(conn, s.gossip, s.dupeMap, writeQueueChan)
	if err != nil {
		panic(err)
	}

	if err := peerReader.Accept(); err != nil {
		logServer.WithError(err).Warnln("OnAccept, problem performing handshake")
		return
	}
	logServer.WithField("address", peerReader.Addr()).Debugln("connection established")

	peerWriter := peer.NewWriter(conn, s.gossip, s.eventBus)
	go peer.Create(context.Background(), peerReader, peerWriter, writeQueueChan)
}

// OnConnection is the callback for writing to the peers
func (s *Server) OnConnection(conn net.Conn, addr string) {
	writeQueueChan := make(chan bytes.Buffer, 1000)
	peerWriter := peer.NewWriter(conn, s.gossip, s.eventBus)

	if err := peerWriter.Connect(); err != nil {
		logServer.WithError(err).Warnln("OnConnection, problem performing handshake")
		return
	}
	address := peerWriter.Addr()
	logServer.WithField("address", address).
		Debugln("connection established")

	peerReader, err := s.readerFactory.SpawnReader(conn, s.gossip, s.dupeMap, writeQueueChan)
	if err != nil {
		log.Panic(err)
	}

	go peer.Create(context.Background(), peerReader, peerWriter, writeQueueChan)
}

// Close the chain and the connections created through the RPC bus
func (s *Server) Close() {
	// TODO: disconnect peers
	// _ = s.c.Close(cfg.Get().Database.Driver)
	s.rpcBus.Close()
	s.grpcServer.GracefulStop()
	_ = s.ruskConn.Close()

	if s.kadPeer != nil {
		s.kadPeer.Close()
	}
}

func registerPeerServices(processor *peer.MessageProcessor, db database.DB, eventBus *eventbus.EventBus, rpcBus *rpcbus.RPCBus) {
	processor.Register(topics.Ping, responding.ProcessPing)
	dataBroker := responding.NewDataBroker(db, rpcBus)
	processor.Register(topics.GetData, dataBroker.SendItems)
	dataRequestor := responding.NewDataRequestor(db, rpcBus, eventBus)
	processor.Register(topics.Inv, dataRequestor.RequestMissingItems)
	bhb := responding.NewBlockHashBroker(db)
	processor.Register(topics.GetBlocks, bhb.AdvertiseMissingBlocks)
	cb := responding.NewCandidateBroker(db)
	processor.Register(topics.GetCandidate, cb.ProvideCandidate)
	cp := consensus.NewPublisher(eventBus)
	processor.Register(topics.Score, cp.Process)
	processor.Register(topics.Reduction, cp.Process)
	processor.Register(topics.Agreement, cp.Process)
}

func setupGRPCClients(ctx context.Context) (transactions.Proxy, *grpc.ClientConn) {
	ruskClient, ruskConn := client.CreateStateClient(ctx, cfg.Get().RPC.Rusk.Address)
	keysClient, _ := client.CreateKeysClient(ctx, cfg.Get().RPC.Rusk.Address)
	blindbidServiceClient, _ := client.CreateBlindBidServiceClient(ctx, cfg.Get().RPC.Rusk.Address)
	bidServiceClient, _ := client.CreateBidServiceClient(ctx, cfg.Get().RPC.Rusk.Address)
	transferClient, _ := client.CreateTransferClient(ctx, cfg.Get().RPC.Rusk.Address)
	stakeClient, _ := client.CreateStakeClient(ctx, cfg.Get().RPC.Rusk.Address)

	txTimeout := time.Duration(cfg.Get().RPC.Rusk.ContractTimeout) * time.Millisecond
	defaultTimeout := time.Duration(cfg.Get().RPC.Rusk.DefaultTimeout) * time.Millisecond
	return transactions.NewProxy(ruskClient, keysClient, blindbidServiceClient, bidServiceClient, transferClient, stakeClient, txTimeout, defaultTimeout), ruskConn
}

func loadWallet(password string) (*wallet.Wallet, error) {
	// First load the database
	db, err := walletdb.New(cfg.Get().Wallet.Store)
	if err != nil {
		return nil, err
	}

	// Then load the wallet
	return wallet.LoadFromFile(testnet, db, password, cfg.Get().Wallet.File)
}

func createWallet(seed []byte, password string, keyMaster transactions.KeyMaster) (*wallet.Wallet, error) {
	// First load the database
	db, err := walletdb.New(cfg.Get().Wallet.Store)
	if err != nil {
		return nil, err
	}

	if seed == nil {
		seed, err = wallet.GenerateNewSeed(nil)
		if err != nil {
			return nil, err
		}
	}

	sk, pk, vk, err := keyMaster.GenerateKeys(context.Background(), seed)
	if err != nil {
		return nil, err
	}

	skBuf := new(bytes.Buffer)
	if err = keys.MarshalSecretKey(skBuf, &sk); err != nil {
		_ = db.Close()
		return nil, err
	}

	keysJSON := wallet.KeysJSON{
		Seed:      seed,
		SecretKey: skBuf.Bytes(),
		PublicKey: pk,
		ViewKey:   vk,
	}

	// Then create the wallet with seed and password
	w, err := wallet.LoadFromSeed(testnet, db, password, cfg.Get().Wallet.File, keysJSON)
	if err != nil {
		_ = db.Close()
		return nil, err
	}

	return w, nil
}<|MERGE_RESOLUTION|>--- conflicted
+++ resolved
@@ -148,11 +148,7 @@
 	proxy, ruskConn := setupGRPCClients(ctx)
 
 	var w *wallet.Wallet
-<<<<<<< HEAD
-	if _, err = os.Stat("wallet.dat"); err == nil {
-=======
 	if _, err = os.Stat(cfg.Get().Wallet.File); err == nil {
->>>>>>> 54c08b08
 		w, err = loadWallet(pw)
 	} else {
 		w, err = createWallet(nil, pw, proxy.KeyMaster())
