--- conflicted
+++ resolved
@@ -131,14 +131,10 @@
 	}
 
 	// Setting up the transactor component
-<<<<<<< HEAD
-	_ = transactor.New(eventBus, nil, grpcServer, client, proxy.Provider(), proxy.KeyMaster())
-=======
 	_ = transactor.New(eventBus, rpcBus, nil, grpcServer, client, proxy.Provider(), proxy.KeyMaster())
 	if err != nil {
 		log.Panic(err)
 	}
->>>>>>> 108eccc1
 
 	// TODO: maintainer should be started here
 
