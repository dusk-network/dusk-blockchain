--- conflicted
+++ resolved
@@ -39,18 +39,6 @@
 
 // Server is the main process of the node
 type Server struct {
-<<<<<<< HEAD
-	eventBus          *eventbus.EventBus
-	rpcBus            *rpcbus.RPCBus
-	loader            chain.Loader
-	dupeMap           *dupemap.DupeMap
-	counter           *chainsync.Counter
-	gossip            *processing.Gossip
-	grpcServer        *grpc.Server
-	rpcClient         *rpc.Client
-	cancelMonitor     StopFunc
-	activeConnections map[string]time.Time
-=======
 	eventBus      *eventbus.EventBus
 	rpcBus        *rpcbus.RPCBus
 	loader        chain.Loader
@@ -60,7 +48,7 @@
 	grpcServer    *grpc.Server
 	ruskConn      *grpc.ClientConn
 	cancelMonitor StopFunc
->>>>>>> 992a826e
+	activeConnections map[string]time.Time
 }
 
 // LaunchChain instantiates a chain.Loader, does the wire up to create a Chain
@@ -162,17 +150,6 @@
 
 	// creating the Server
 	srv := &Server{
-<<<<<<< HEAD
-		eventBus:          eventBus,
-		rpcBus:            rpcBus,
-		loader:            chainDBLoader,
-		dupeMap:           dupeBlacklist,
-		counter:           counter,
-		gossip:            processing.NewGossip(protocol.TestNet),
-		grpcServer:        grpcServer,
-		rpcClient:         client,
-		activeConnections: make(map[string]time.Time),
-=======
 		eventBus:   eventBus,
 		rpcBus:     rpcBus,
 		loader:     chainDBLoader,
@@ -181,7 +158,8 @@
 		gossip:     processing.NewGossip(protocol.TestNet),
 		grpcServer: grpcServer,
 		ruskConn:   ruskConn,
->>>>>>> 992a826e
+		activeConnections: make(map[string]time.Time),
+
 	}
 
 	// Setting up the transactor component
