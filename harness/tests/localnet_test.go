--- conflicted
+++ resolved
@@ -40,39 +40,19 @@
 	// set the network size
 	if localNetSizeStr != "" {
 		currentLocalNetSize, currentErr := strconv.Atoi(localNetSizeStr)
-<<<<<<< HEAD
 		if currentErr != nil {
 			quit(localNet, workspace, currentErr)
-=======
-		if currentErr == nil {
-			fmt.Println("Going to setup DUSK_NETWORK_SIZE with custom value", "currentLocalNetSize", currentLocalNetSize)
-			localNetSize = currentLocalNetSize
->>>>>>> 0560dc63
 		}
 		fmt.Println("Going to setup NETWORK_SIZE with custom value", "currentLocalNetSize", currentLocalNetSize)
 		localNetSize = currentLocalNetSize
 	}
 
-<<<<<<< HEAD
 	fmt.Println("GRPC Session enabled?", localNet.IsSessionRequired())
 
 	// Create a network of N nodes
 	for i := 0; i < localNetSize; i++ {
 		node := engine.NewDuskNode(9500+i, 9000+i, "default", localNet.IsSessionRequired())
 		localNet.AddNode(node)
-=======
-	profileID := os.Getenv("DUSK_PROFILE")
-	if len(profileID) == 0 {
-		profileID = "default"
-	}
-
-	log.Infof("Selected profile: %s", profileID)
-
-	// Create a network of N nodes
-	for i := 0; i < localNetSize; i++ {
-		node := engine.NewDuskNode(9500+i, 9000+i, profileID)
-		localNet.Nodes = append(localNet.Nodes, node)
->>>>>>> 0560dc63
 	}
 
 	if err := localNet.Bootstrap(workspace); err != nil {
@@ -141,23 +121,7 @@
 // by all nodes in the network within a particular time frame and within the
 // same block
 func TestSendBidTransaction(t *testing.T) {
-<<<<<<< HEAD
 	localNet.LoadNetworkWallets(t, localNet.Size())
-=======
-
-	walletsPass := os.Getenv("DUSK_WALLET_PASS")
-
-	// Half of the network is supposed to run the consensus, the rest should be
-	// light nodes
-	t.Log("Send request to half of the network nodes to loadWallet")
-	halfNetwork := localNetSize / 2
-	for i := 0; i < halfNetwork; i++ {
-		_, err := localNet.LoadWalletCmd(uint(i), walletsPass)
-		if err != nil {
-			t.Fatal(err.Error())
-		}
-	}
->>>>>>> 0560dc63
 
 	t.Log("Send request to node 0 to generate and process a Bid transaction")
 	txidBytes, err := localNet.SendBidCmd(0, 10, 10)
@@ -199,23 +163,7 @@
 // TestCatchup tests that a node which falls behind during consensus will
 // properly catch up and re-join the consensus execution trace.
 func TestCatchup(t *testing.T) {
-<<<<<<< HEAD
 	localNet.LoadNetworkWallets(t, localNet.Size())
-=======
-	t.Skip()
-	walletsPass := os.Getenv("DUSK_WALLET_PASS")
-
-	t.Log("Send request to all nodes to loadWallet. This will start consensus")
-	for i := 0; i < localNetSize; i++ {
-		if _, err := localNet.LoadWalletCmd(uint(i), walletsPass); err != nil {
-			st := status.Convert(err)
-			if st.Message() != "wallet is already loaded" {
-				// Better use of gRPC code 'st.Code()' later
-				log.Fatal(err)
-			}
-		}
-	}
->>>>>>> 0560dc63
 
 	t.Log("Wait till we are at height 3")
 	localNet.WaitUntil(t, 0, 3, 3*time.Minute, 5*time.Second)
@@ -236,7 +184,6 @@
 	localNet.WaitUntil(t, uint(ind), 5, 2*time.Minute, 5*time.Second)
 }
 
-<<<<<<< HEAD
 func TestSendStakeTransaction(t *testing.T) {
 	localNet.LoadNetworkWallets(t, localNet.Size())
 
@@ -315,7 +262,8 @@
 	// Deploy new node an hour after bootstrapping the network
 	// This allows us to monitor re-sync process with more than 500 blocks difference
 	time.AfterFunc(1*time.Hour, deployNewNode)
-=======
+}
+
 // TestMeasureNetworkTPS is a placeholder for a simple test definition on top of
 // which network TPS metric should be collected
 func TestMeasureNetworkTPS(t *testing.T) {
@@ -362,5 +310,4 @@
 	}
 
 	time.Sleep(20 * time.Second)
->>>>>>> 0560dc63
 }