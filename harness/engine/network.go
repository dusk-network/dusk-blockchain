package engine

import (
	"errors"
	"flag"
	"fmt"
	"os"
	"os/exec"
	"path/filepath"
	"sync"
	"time"

	"github.com/dusk-network/dusk-blockchain/pkg/config"
	"github.com/dusk-network/dusk-blockchain/pkg/rpc/client"
	log "github.com/sirupsen/logrus"
	"github.com/spf13/viper"
	"google.golang.org/grpc"
)

var (
	// EnableHarness a test CLI param to enable harness bootstrapping
	EnableHarness = flag.Bool("enable", false, "Enable Test Harness bootstrapping")
	// RPCNetworkType a test CLI param to set jsonrpc network type (unix or tcp)
	RPCNetworkType = flag.String("rpc_transport", "unix", "JSON-RPC transport type (unix/tcp)")
	// KeepAlive a test CLI param to keep harness running even after all  tests have passed
	// It's useful when additional manual tests should be done
	KeepAlive = flag.Bool("keepalive", false, "Keep Test Harness alive after tests pass")

	// ErrDisabledHarness yields a disabled test harness
	ErrDisabledHarness = errors.New("disabled test harness")

	// MOCK_ADDRESS is optional string for the mock address to listen to, eg: 127.0.0.1:8080
	MOCK_ADDRESS = os.Getenv("MOCK_ADDRESS")

	// REQUIRE_SESSION is a flag to set the GRPC  session
	REQUIRE_SESSION = os.Getenv("REQUIRE_SESSION")
)

const yes = "true"

// GrpcClient is an interface that abstracts the way to connect to the grpc
// server (i.e. with or without a session)
type GrpcClient interface {
	// GetSessionConn returns a connection to the grpc server
	GetSessionConn(options ...grpc.DialOption) (*grpc.ClientConn, error)
	// GracefulClose closes the connection
	GracefulClose(options ...grpc.DialOption)
}

type sessionlessClient struct {
	network string
	addr    string
	conn    *grpc.ClientConn
}

// GetSessionConn returns a connection to the grpc server
func (s *sessionlessClient) GetSessionConn(opts ...grpc.DialOption) (*grpc.ClientConn, error) {
	var err error
	addr := s.addr
	if s.network == "unix" { //nolint
		addr = "unix://" + addr
	}
	s.conn, err = grpc.Dial(addr, opts...)
	return s.conn, err
}

// GracefulClose closes the connection
func (s *sessionlessClient) GracefulClose(options ...grpc.DialOption) {
	defer func() {
		if r := recover(); r != nil {
			log.Println("recovered error in closing the connection", r)
		}
	}()
	_ = s.conn.Close()
}

// Network describes the current network configuration in terms of nodes and
// processes
type Network struct {
	grpcClients map[string]GrpcClient
	nodes       []*DuskNode
	processes   []*os.Process
}

// AddNode to the network
func (n *Network) AddNode(node *DuskNode) {
	n.nodes = append(n.nodes, node)
}

// AddGrpcClient creates the right grpc client linked to the node through
// the Id of the latter
func (n *Network) AddGrpcClient(nodeID, network, addr string) {
	if n.grpcClients == nil {
		n.grpcClients = make(map[string]GrpcClient)
	}
	var c GrpcClient

	if n.IsSessionRequired() {
		c = client.New(network, addr)
	} else {
		c = &sessionlessClient{network: network, addr: addr}
	}

	n.grpcClients[nodeID] = c
}

// Size of the network intended as nunber of nodes
func (n *Network) Size() int {
	return len(n.nodes)
}

// Bootstrap performs all actions needed to initialize and start a local network
// This network is alive by the end of all tests execution
func (n *Network) Bootstrap(workspace string) error {
	// Network bootstrapping is disabled by default as it's intended to be run
	// on demand only but not by CI for now.
	// To enable it: go test -v ./...  -args -enable
	if !*EnableHarness {
		log.Println("Test Harness bootstrapping is disabled.")
		log.Println("To enable it: `go test -v ./...  -args -enable`")
		return ErrDisabledHarness
	}

	initProfiles()

	_, utilsExec, seederExec, err := n.getExec()
	if err != nil {
		return err
	}

	// Start voucher seeder
	if len(seederExec) > 0 {
		if err := n.start("", seederExec); err != nil {
			return err
		}
	} else {
		// If path not provided, then it's assumed that the seeder is already running
		log.Warnf("Seeder path not provided. Please, ensure dusk-seeder is already running")
	}

	if MOCK_ADDRESS != "" {
		// Run mock process
		if bbErr := n.start(workspace, utilsExec, "mock",
			"--grpcmockhost", MOCK_ADDRESS,
		); bbErr != nil {
			return bbErr
		}
	}

	// Foreach node read localNet.Nodes, configure and run new nodes
	for i, node := range n.nodes {
		if err := n.StartNode(i, node, workspace); err != nil {
			return err
		}

<<<<<<< HEAD
		// avoid stressing dusk-seeder
		time.Sleep(time.Duration(1) * time.Second)
	}

	log.Infof("Local network workspace: %s", workspace)
	log.Infof("Running %d nodes", len(n.nodes))
=======
		// Minor delay between nodes bootstrap to ease seeder handling
		time.Sleep(30 * time.Millisecond)
	}

	log.Infof("Local network workspace: %s", workspace)
	log.Infof("Running %d nodes", len(n.Nodes))

	time.Sleep(10 * time.Second)
>>>>>>> 0560dc63

	// Allow network nodes to complete their startup procedures
	delay := 2 * len(n.nodes)
	if delay > 20 {
		delay = 20
	}
	time.Sleep(time.Duration(delay) * time.Second)
	return nil
}

// IsSessionRequired returns whether a session is required or otherwise
func (n *Network) IsSessionRequired() bool {
	return REQUIRE_SESSION == yes
}

func (n *Network) closeGRPCConnections() {
	var wg sync.WaitGroup
	for _, grpcC := range n.grpcClients {
		c := grpcC
		wg.Add(1)
		go func(cli GrpcClient) {
			cli.GracefulClose(grpc.WithInsecure())
			wg.Done()
		}(c)
	}
	wg.Wait()
}

// Teardown the network
func (n *Network) Teardown() {
	n.closeGRPCConnections()

	for _, p := range n.processes {
		if err := p.Signal(os.Interrupt); err != nil {
			log.Warn(err)
		}
	}
}

// StartNode locally
func (n *Network) StartNode(i int, node *DuskNode, workspace string) error {
	blockchainExec, utilsExec, _, err := n.getExec()
	if err != nil {
		return err
	}

	// create node folder
	nodeDir := workspace + "/node-" + node.Id
	if e := os.Mkdir(nodeDir, os.ModeDir|os.ModePerm); e != nil {
		return e
	}

	node.Dir = nodeDir

	// Load wallet path as walletX.dat are hard-coded for now
	// Later they could be generated on the fly per each test execution
	walletsPath, _ := os.Getwd()
	walletsPath += "/../data/"

	// Generate node default config file
	tomlFilePath, tomlErr := n.generateConfig(i, walletsPath)
	if tomlErr != nil {
		return tomlErr
	}

	if MOCK_ADDRESS != "" {
		// Start the mock RUSK server
		if startErr := n.start(nodeDir, utilsExec, "mockrusk",
			"--rusknetwork", node.Cfg.RPC.Rusk.Network,
			"--ruskaddress", node.Cfg.RPC.Rusk.Address,
			"--walletstore", node.Cfg.Wallet.Store,
			"--walletfile", node.Cfg.Wallet.File,
		); startErr != nil {
			return startErr
		}
	}

	// Run dusk-blockchain node process
	if startErr := n.start(nodeDir, blockchainExec, "--config", tomlFilePath); startErr != nil {
		return startErr
	}

	n.AddGrpcClient(node.Id, node.Cfg.RPC.Network, node.Cfg.RPC.Address)
	return nil
}

// GetGrpcConn gets a connection to the GRPC server of a node. It delegates
// eventual sessions to the underlying client.
func (n *Network) GetGrpcConn(i uint, opts ...grpc.DialOption) (*grpc.ClientConn, error) {
	c := n.grpcClients[n.nodes[i].Id]
	return c.GetSessionConn(opts...)
}

// generateConfig loads config profile assigned to the node identified by an
// index
// It's based on viper global var so it cannot be called concurrently
func (n *Network) generateConfig(nodeIndex int, walletPath string) (string, error) {
	node := n.nodes[nodeIndex]

	// Load config profile from the global parameter profileList
	profileFunc, ok := profileList[node.ConfigProfileID]
	if !ok {
		return "", fmt.Errorf("invalid config profile for node index %d", nodeIndex)
	}

	// profileFunc mutates the configuration for a node, so inject the
	// parameters which depend on its sandbox
	profileFunc(nodeIndex, node, walletPath)

	// setting the root directory for node's sandbox
	configPath := node.Dir + "/dusk.toml"
	if err := viper.WriteConfigAs(configPath); err != nil {
		return "", fmt.Errorf("config profile err '%s' for node index %d", err.Error(), nodeIndex)
	}

	// Finally load sandbox configuration and setting it in the node
	var err error
	node.Cfg, err = config.LoadFromFile(configPath)
	if err != nil {
		return "", fmt.Errorf("LoadFromFile %s failed with err %s", configPath, err.Error())
	}

	return configPath, nil
}

// Start an OS process with TMPDIR=nodeDir, manageable by the network
func (n *Network) start(nodeDir string, name string, arg ...string) error {
	//nolint:gosec
	cmd := exec.Command(name, arg...)
	cmd.Env = os.Environ()
	cmd.Env = append(cmd.Env, "TMPDIR="+nodeDir)

<<<<<<< HEAD
	// Redirect both STDOUT and STDERR to separate files
	if len(nodeDir) > 0 {
		id := filepath.Base(name)
		stdOutFile, err := os.Create(nodeDir + "/" + id + "_stdout")
		if err != nil {
			log.Panic(err)
		}

		var stdErrFile *os.File
		stdErrFile, err = os.Create(nodeDir + "/" + id + "_stderr")
		if err != nil {
			log.Panic(err)
		}

		cmd.Stdout = stdOutFile
		cmd.Stderr = stdErrFile
	}
=======
	// // Redirect both STDOUT and STDERR to separate files
	// if len(nodeDir) > 0 {
	// 	id := filepath.Base(name)
	// 	stdOutFile, err := os.Create(nodeDir + "/" + id + "_stdout")
	// 	if err != nil {
	// 		log.Panic(err)
	// 	}

	// 	var stdErrFile *os.File
	// 	stdErrFile, err = os.Create(nodeDir + "/" + id + "_stderr")
	// 	if err != nil {
	// 		log.Panic(err)
	// 	}

	// 	cmd.Stdout = stdOutFile
	// 	cmd.Stderr = stdErrFile
	// }
>>>>>>> 0560dc63

	if err := cmd.Start(); err != nil {
		return err
	}

	n.processes = append(n.processes, cmd.Process)
	return nil
}

// getExec returns paths of all node executables
// dusk-blockchain, blindbid and seeder
func (n *Network) getExec() (string, string, string, error) {
	blockchainExec, err := getEnv("DUSK_BLOCKCHAIN")
	if err != nil {
		return "", "", "", err
	}

	utilsExec, err := getEnv("DUSK_UTILS")
	if err != nil {
		return "", "", "", err
	}

	seederExec, err := getEnv("DUSK_SEEDER")
	if err != nil {
		return "", "", "", err
	}

	return blockchainExec, utilsExec, seederExec, nil
}

func getEnv(envVarName string) (string, error) {
	execPath := os.Getenv(envVarName)
	if len(execPath) == 0 {
		return "", fmt.Errorf("ENV variable %s is not declared", envVarName)
	}

	if _, err := os.Stat(execPath); os.IsNotExist(err) {
		return "", fmt.Errorf("ENV variable %s points at non-existing file", envVarName)
	}

	return execPath, nil
}<|MERGE_RESOLUTION|>--- conflicted
+++ resolved
@@ -153,23 +153,12 @@
 			return err
 		}
 
-<<<<<<< HEAD
 		// avoid stressing dusk-seeder
 		time.Sleep(time.Duration(1) * time.Second)
 	}
 
 	log.Infof("Local network workspace: %s", workspace)
 	log.Infof("Running %d nodes", len(n.nodes))
-=======
-		// Minor delay between nodes bootstrap to ease seeder handling
-		time.Sleep(30 * time.Millisecond)
-	}
-
-	log.Infof("Local network workspace: %s", workspace)
-	log.Infof("Running %d nodes", len(n.Nodes))
-
-	time.Sleep(10 * time.Second)
->>>>>>> 0560dc63
 
 	// Allow network nodes to complete their startup procedures
 	delay := 2 * len(n.nodes)
@@ -302,7 +291,6 @@
 	cmd.Env = os.Environ()
 	cmd.Env = append(cmd.Env, "TMPDIR="+nodeDir)
 
-<<<<<<< HEAD
 	// Redirect both STDOUT and STDERR to separate files
 	if len(nodeDir) > 0 {
 		id := filepath.Base(name)
@@ -320,25 +308,6 @@
 		cmd.Stdout = stdOutFile
 		cmd.Stderr = stdErrFile
 	}
-=======
-	// // Redirect both STDOUT and STDERR to separate files
-	// if len(nodeDir) > 0 {
-	// 	id := filepath.Base(name)
-	// 	stdOutFile, err := os.Create(nodeDir + "/" + id + "_stdout")
-	// 	if err != nil {
-	// 		log.Panic(err)
-	// 	}
-
-	// 	var stdErrFile *os.File
-	// 	stdErrFile, err = os.Create(nodeDir + "/" + id + "_stderr")
-	// 	if err != nil {
-	// 		log.Panic(err)
-	// 	}
-
-	// 	cmd.Stdout = stdOutFile
-	// 	cmd.Stderr = stdErrFile
-	// }
->>>>>>> 0560dc63
 
 	if err := cmd.Start(); err != nil {
 		return err
