--- conflicted
+++ resolved
@@ -59,20 +59,7 @@
     - name: Test Harness with Kadcast
       run: make test-harness-ci-kadcast
   benchmark-agreement:
-<<<<<<< HEAD
-    runs-on: ubuntu-latest
-    steps:
-      - name: Install Go
-        uses: actions/setup-go@v2
-        with:
-          go-version: 1.17.x
-      - name: Checkout code
-        uses: actions/checkout@v2
-      - name: Run benchmark of agreement verification
-        run: cd pkg/core/consensus/agreement && go test -run=BenchmarkAgreementVerification -bench=.  -benchtime=10s -count 5
-=======
      runs-on: benchmark
      steps:
        - name: Run benchmark of agreement verification
-         run: cd /home/runner/work/dusk-blockchain/pkg/core/consensus/agreement && go test -run=BenchmarkAgreementVerification -bench=.  -benchtime=10s -count 5
->>>>>>> 8b6d15eb
+         run: cd /home/runner/work/dusk-blockchain/pkg/core/consensus/agreement && go test -run=BenchmarkAgreementVerification -bench=.  -benchtime=10s -count 5