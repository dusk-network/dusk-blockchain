--- conflicted
+++ resolved
@@ -5,19 +5,6 @@
 	"os"
 	"sort"
 	"strconv"
-<<<<<<< HEAD
-	"time"
-
-	ristretto "github.com/bwesterb/go-ristretto"
-	"github.com/dusk-network/dusk-blockchain/pkg/config"
-	"github.com/dusk-network/dusk-blockchain/pkg/core/consensus"
-	"github.com/dusk-network/dusk-blockchain/pkg/core/consensus/factory"
-	"github.com/dusk-network/dusk-blockchain/pkg/core/consensus/generation"
-	"github.com/dusk-network/dusk-blockchain/pkg/core/consensus/msg"
-	"github.com/dusk-network/dusk-blockchain/pkg/core/consensus/user"
-	"github.com/dusk-network/dusk-blockchain/pkg/p2p/wire"
-=======
->>>>>>> 164891ce
 )
 
 func showHelp(args []string) {
@@ -43,80 +30,7 @@
 	}
 }
 
-<<<<<<< HEAD
-func startProvisioner(args []string, publisher wire.EventBroker, rpcBus *wire.RPCBus) {
-	// load consensus info, get keys, D and K
-	if cliWallet == nil {
-		fmt.Fprintf(os.Stdout, "please load a wallet before trying to participate in consensus\n")
-		return
-	}
-
-	// Setting up the consensus factory
-	f := factory.New(publisher, rpcBus, config.ConsensusTimeOut, cliWallet.ConsensusKeys())
-	f.StartConsensus()
-
-	blsPubKey := cliWallet.ConsensusKeys().BLSPubKeyBytes
-
-	time.Sleep(2 * time.Second)
-	// TODO: Rework when dusk-blockchain/issues/27 is done
-	roundBytes := make([]byte, 8)
-	binary.LittleEndian.PutUint64(roundBytes, 1)
-	publisher.Publish(msg.InitializationTopic, bytes.NewBuffer(roundBytes))
-
-	go func() {
-		startingRound := getStartingRound(blsPubKey, publisher)
-
-		// Notify consensus components
-		roundBytes := make([]byte, 8)
-		binary.LittleEndian.PutUint64(roundBytes, startingRound)
-		publisher.Publish(msg.InitializationTopic, bytes.NewBuffer(roundBytes))
-	}()
-
-	fmt.Fprintf(os.Stdout, "provisioner module started\nto more accurately follow the progression of consensus, use the showlogs command\n")
-}
-
-func startBlockGenerator(args []string, publisher wire.EventBroker, rpcBus *wire.RPCBus) {
-	if cliWallet == nil {
-		fmt.Fprintf(os.Stdout, "please load a wallet before trying to participate in consensus\n")
-		return
-	}
-
-	// make some random keys to sign the seed with
-	keys, err := user.NewRandKeys()
-	if err != nil {
-		fmt.Fprintf(os.Stdout, "could not generate keys: %v\n", err)
-		return
-	}
-
-	// reconstruct k
-	zeroPadding := make([]byte, 4)
-	privSpend, err := cliWallet.PrivateSpend()
-	if err != nil {
-		fmt.Fprintf(os.Stdout, "could not get private spend: %v\n", err)
-		return
-	}
-
-	kBytes := append(privSpend, zeroPadding...)
-	var k ristretto.Scalar
-	k.Derive(kBytes)
-
-	// get public key that the rewards should go to
-	publicKey := cliWallet.PublicKey()
-
-	// launch generation component
-	go func() {
-		if err := generation.Launch(publisher, rpcBus, k, keys, &publicKey, nil, nil, nil); err != nil {
-			fmt.Fprintf(os.Stdout, "error launching block generation component: %v\n", err)
-		}
-	}()
-
-	fmt.Fprintf(os.Stdout, "block generation component started\nto more accurately follow the progression of consensus, use the showlogs command\n")
-}
-
-func stopNode(args []string, publisher wire.EventBroker, rpcBus *wire.RPCBus) {
-=======
 func stopNode() {
->>>>>>> 164891ce
 	fmt.Fprintln(os.Stdout, "stopping node")
 
 	// Send an interrupt signal to the running process
