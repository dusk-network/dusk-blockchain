--- conflicted
+++ resolved
@@ -224,27 +224,6 @@
 	c.eventBroker.Publish(string(topics.Tx), buf)
 }
 
-<<<<<<< HEAD
-func sendBidCMD(args []string, publisher wire.EventBroker, rpcBus *wire.RPCBus) {
-
-	txid, err := SendBidCMD(args, publisher, rpcBus)
-	if err != nil {
-		fmt.Fprintf(os.Stdout, err.Error())
-		return
-	}
-
-	fmt.Fprintf(os.Stdout, "hash: %s\n", txid)
-}
-
-func SendBidCMD(args []string, publisher wire.EventBroker, rpcBus *wire.RPCBus) (string, error) {
-	if args == nil || len(args) < 3 {
-		return "", fmt.Errorf(commandInfo["bid"])
-	}
-
-	amount, err := stringToScalar(args[0])
-	if err != nil {
-		return "", fmt.Errorf("%s", err.Error())
-=======
 func (c *CLI) sendBidCMD(args []string) {
 	if c.transactor == nil {
 		fmt.Fprintln(os.Stdout, "Please load a wallet before bidding DUSK")
@@ -255,59 +234,16 @@
 	if err != nil {
 		fmt.Fprintf(os.Stdout, "error converting amount string to an integer: %v\n", err)
 		return
->>>>>>> 164891ce
 	}
 
 	lockTime, err := stringToUint64(args[1])
 	if err != nil {
-<<<<<<< HEAD
-		return "", fmt.Errorf("%s", err.Error())
-	}
-
-	password := args[2]
-
-	// Load wallet using password
-	w, err := loadWallet(password)
-	if err != nil {
-		return "", fmt.Errorf("error attempting to load wallet: %v", err)
-	}
-
-	// Sync wallet
-	if err := syncWallet(); err != nil {
-		return "", fmt.Errorf("%v", err)
-	}
-
-	// Create a new bid tx
-	tx, err := w.NewBidTx(cfg.MinFee, lockTime, amount)
-	if err != nil {
-		return "", fmt.Errorf("error creating tx: %v", err)
-=======
 		fmt.Fprintf(os.Stdout, "error converting locktime string to an integer: %v\n", err)
 		return
->>>>>>> 164891ce
 	}
 
 	tx, err := c.transactor.CreateBidTx(amount, lockTime)
 	if err != nil {
-<<<<<<< HEAD
-		return "", fmt.Errorf("%s", err.Error())
-	}
-	// Marshal
-	buf := new(bytes.Buffer)
-	if err := transactions.Marshal(buf, tx); err != nil {
-		return "", fmt.Errorf("error encoding tx: %v\n", err)
-	}
-
-	_, err = tx.CalculateHash()
-	if err != nil {
-		return "", fmt.Errorf("%s\n", err.Error())
-	}
-
-	publisher.Publish(string(topics.Tx), buf)
-
-	return hex.EncodeToString(tx.TxID), nil
-}
-=======
 		fmt.Fprintf(os.Stdout, "error creating transaction: %v\n", err)
 		return
 	}
@@ -316,7 +252,6 @@
 	if err := transactions.Marshal(buf, tx); err != nil {
 		fmt.Fprintf(os.Stdout, "error encoding transaction: %v\n", err)
 	}
->>>>>>> 164891ce
 
 	c.eventBroker.Publish(string(topics.Tx), buf)
 }
