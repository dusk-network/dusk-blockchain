--- conflicted
+++ resolved
@@ -40,11 +40,8 @@
 	RPC         rpcConfiguration
 	Performance performanceConfiguration
 	Mempool     mempoolConfiguration
-<<<<<<< HEAD
 	Consensus   consensusConfiguration
-=======
-	Gql	 		gqlConfiguration
->>>>>>> 07c0a6ff
+	Gql         gqlConfiguration
 }
 
 // Load makes an attempt to read and unmershal any configs from flag, env and
