--- conflicted
+++ resolved
@@ -21,12 +21,9 @@
 timeoutsendstaketx = 5
 timeoutgetmempooltxs = 3
 timeoutgetroundresults = 5
-<<<<<<< HEAD
+timeoutbrokergetcandidate = 2
 timeoutreadwrite = 60
 timeoutkeepalivetime = 30
-=======
-timeoutbrokergetcandidate = 2
->>>>>>> d64f1559
 
 # logger configs
 [logger]
