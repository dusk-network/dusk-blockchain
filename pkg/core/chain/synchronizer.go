--- conflicted
+++ resolved
@@ -36,7 +36,6 @@
 }
 
 // NewSynchronizer returns an initialized Synchronizer, ready for use.
-<<<<<<< HEAD
 func NewSynchronizer(ctx context.Context, eb eventbus.Broker, rb *rpcbus.RPCBus, chain Ledger) *Synchronizer {
 	return &Synchronizer{
 		eb:        eb,
@@ -44,20 +43,6 @@
 		sequencer: newSequencer(),
 		ctx:       ctx,
 		chain:     chain,
-=======
-func NewSynchronizer(ctx context.Context, eb eventbus.Broker, rb *rpcbus.RPCBus, db database.DB, catchBlockChan chan consensus.Results, currentHeight func() uint64, processSucceedingBlock func(block.Block), processSyncBlock func(block.Block) error, crunchBlocks func(context.Context) error) *Synchronizer {
-	return &Synchronizer{
-		eb:                     eb,
-		rb:                     rb,
-		db:                     db,
-		sequencer:              newSequencer(),
-		ctx:                    ctx,
-		catchBlockChan:         catchBlockChan,
-		currentHeight:          currentHeight,
-		processSucceedingBlock: processSucceedingBlock,
-		processSyncBlock:       processSyncBlock,
-		crunchBlocks:           crunchBlocks,
->>>>>>> a741ab3d
 	}
 }
 
