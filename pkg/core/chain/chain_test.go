// This Source Code Form is subject to the terms of the MIT License.
// If a copy of the MIT License was not distributed with this
// file, you can obtain one at https://opensource.org/licenses/MIT.
//
// Copyright (c) DUSK NETWORK. All rights reserved.

package chain

import (
	"bytes"
	"context"
	"testing"
	"time"

	"github.com/dusk-network/dusk-blockchain/pkg/config"
	"github.com/dusk-network/dusk-blockchain/pkg/util/diagnostics"
	"github.com/dusk-network/dusk-protobuf/autogen/go/node"

	"github.com/dusk-network/dusk-blockchain/pkg/core/consensus"
	"github.com/dusk-network/dusk-blockchain/pkg/core/consensus/key"
	"github.com/dusk-network/dusk-blockchain/pkg/core/data/block"
	"github.com/dusk-network/dusk-blockchain/pkg/core/data/ipc/keys"
	"github.com/dusk-network/dusk-blockchain/pkg/core/data/ipc/transactions"
	"github.com/dusk-network/dusk-blockchain/pkg/core/database"
	"github.com/dusk-network/dusk-blockchain/pkg/core/database/heavy"
	_ "github.com/dusk-network/dusk-blockchain/pkg/core/database/lite"
	"github.com/dusk-network/dusk-blockchain/pkg/core/loop"
	"github.com/dusk-network/dusk-blockchain/pkg/core/tests/helper"
	"github.com/dusk-network/dusk-blockchain/pkg/p2p/wire/message"
	"github.com/dusk-network/dusk-blockchain/pkg/p2p/wire/protocol"
	"github.com/dusk-network/dusk-blockchain/pkg/p2p/wire/topics"
	"github.com/dusk-network/dusk-blockchain/pkg/util/nativeutils/eventbus"
	"github.com/dusk-network/dusk-blockchain/pkg/util/nativeutils/rpcbus"
	"github.com/sirupsen/logrus"
	assert "github.com/stretchr/testify/require"
)

// TestConcurrentAcceptBlock tests that there is no race condition triggered on
// publishing an AcceptedBlock.
func TestConcurrentAcceptBlock(t *testing.T) {
	assert := assert.New(t)
	startingHeight := uint64(1)
	eb, _ := setupChainTest(t, startingHeight)

	// Run two subscribers expecting acceptedBlock message
	acceptedBlock1Chan := make(chan message.Message, 1)
	acceptedBlock2Chan := make(chan message.Message, 1)
	propagatedHeight := uint64(333)

	// First test that we have a concurrent mutation
	first := eb.Subscribe(topics.AcceptedBlock, eventbus.NewChanListener(acceptedBlock1Chan))
	second := eb.Subscribe(topics.AcceptedBlock, eventbus.NewChanListener(acceptedBlock2Chan))

	// testing that unsafe listeners are prone to mutations
	secondBlock := mutateFirstChan(propagatedHeight, eb, acceptedBlock1Chan, acceptedBlock2Chan)
	assert.NotEqual(secondBlock.Header.Height, propagatedHeight)

	// unsubscribing unsafe listeners
	eb.Unsubscribe(topics.AcceptedBlock, first)
	eb.Unsubscribe(topics.AcceptedBlock, second)

	// Now test that the second Block is unaffected by mutations in the first
	first = eb.Subscribe(topics.AcceptedBlock, eventbus.NewSafeChanListener(acceptedBlock1Chan))
	second = eb.Subscribe(topics.AcceptedBlock, eventbus.NewSafeChanListener(acceptedBlock2Chan))

	// testing that unsafe listeners are prone to mutations
	secondBlock = mutateFirstChan(propagatedHeight, eb, acceptedBlock1Chan, acceptedBlock2Chan)
	assert.Equal(secondBlock.Header.Height, propagatedHeight)

	// unsubscribing unsafe listeners
	eb.Unsubscribe(topics.AcceptedBlock, first)
	eb.Unsubscribe(topics.AcceptedBlock, second)
}

func mutateFirstChan(propagatedHeight uint64, eb eventbus.Publisher, acceptedBlock1Chan, acceptedBlock2Chan chan message.Message) block.Block {
	// Propagate accepted block
	propagatedBlock := helper.RandomBlock(propagatedHeight, 3)

	// shadow copy here as block.Header is a reference
	msg := message.New(topics.AcceptedBlock, *propagatedBlock)
	errList := eb.Publish(topics.AcceptedBlock, msg)
	diagnostics.LogPublishErrors("mutateFirstChan, topics.AcceptedBlock", errList)

	// subscriber_1 collecting propagated block
	blkMsg1 := <-acceptedBlock1Chan
	decodedBlk1 := blkMsg1.Payload().(block.Block)

	// subscriber_1 altering the payload
	decodedBlk1.Header.Height = 999

	// subscriber_2 collecting propagated block
	blkMsg2 := <-acceptedBlock2Chan
	return blkMsg2.Payload().(block.Block)
}

// This test ensures the correct behavior from the Chain, when
// accepting a block from a peer.
func TestAcceptFromPeer(t *testing.T) {
	logrus.SetLevel(logrus.InfoLevel)

	assert := assert.New(t)

	startingHeight := uint64(1)
	eb, c := setupChainTest(t, startingHeight)

	streamer := eventbus.NewGossipStreamer(protocol.TestNet)
	l := eventbus.NewStreamListener(streamer)
	eb.Subscribe(topics.Gossip, l)

	blk := mockAcceptableBlock(*c.tip)

	c.TryNextConsecutiveBlockInSync(*blk, 0)

	// the order of received stuff cannot be guaranteed. So we just search for
	// getRoundResult topic. If it hasn't been received the test fails.
	// One message should be the block gossip. The other, the round result
	for i := 0; i < 2; i++ {
		m, err := streamer.Read()
		assert.NoError(err)

		if streamer.SeenTopics()[i] == topics.Inv {
			// Read hash of the advertised block
			var decoder message.Inv

			decoder.Decode(bytes.NewBuffer(m))
			assert.Equal(decoder.InvList[0].Type, message.InvTypeBlock)
			assert.True(bytes.Equal(decoder.InvList[0].Hash, blk.Header.Hash))
			return
		}
	}

	assert.Fail("expected a round result to be received, but it is not in the ringbuffer")
}

// This test ensures the correct behavior when accepting a block
// directly from the consensus.
func TestAcceptBlock(t *testing.T) {
	assert := assert.New(t)
	startingHeight := uint64(1)

	eb, c := setupChainTest(t, startingHeight)

	acceptedBlockChan := make(chan message.Message, 1)
	eb.Subscribe(topics.AcceptedBlock, eventbus.NewChanListener(acceptedBlockChan))

	// Make a 'winning' candidate message
	blk := helper.RandomBlock(startingHeight, 1)

	// Now send a `Certificate` message with this block's hash
	// Make a certificate with a different step, to do a proper equality
	// check later
	cert := block.EmptyCertificate()
	cert.Step = 5
	blk.Header.Certificate = cert

	assert.NoError(c.acceptBlock(*blk))

	// Should have `blk` as blockchain head now
	assert.True(bytes.Equal(blk.Header.Hash, c.tip.Header.Hash))

	// lastCertificate should be `cert`
	assert.True(cert.Equals(c.tip.Header.Certificate))

	// Should have gotten `blk` over topics.AcceptBlock
	blkMsg := <-acceptedBlockChan
	decodedBlk := blkMsg.Payload().(block.Block)

	assert.True(decodedBlk.Equals(c.tip))
}

func createLoader(db database.DB) *DBLoader {
	genesis := config.DecodeGenesis()
	// genesis := helper.RandomBlock(0, 12)
	return NewDBLoader(db, genesis)
}

func TestFetchTip(t *testing.T) {
	assert := assert.New(t)
	_, chain := setupChainTest(t, 0)

	// on a modern chain, state(tip) must point at genesis
	var s *database.State

	err := chain.db.View(func(t database.Transaction) error {
		var err error
		s, err = t.FetchState()
		return err
	})
	assert.NoError(err)

	assert.Equal(chain.tip.Header.Hash, s.TipHash)
}

func TestSyncProgress(t *testing.T) {
	assert := assert.New(t)
	_, c := setupChainTest(t, 0)

	// SyncProgress should be 0% right now
	resp, err := c.GetSyncProgress(context.Background(), &node.EmptyRequest{})
	assert.NoError(err)

	assert.Equal(resp.Progress, float32(0.0))

	// Change tipHeight and then give the chain a block from far in the future
	c.tip.Header.Height = 50
	blk := helper.RandomBlock(100, 1)
	c.ProcessBlockFromNetwork("", message.New(topics.Block, *blk))

	// SyncProgress should be 50%
	resp, err = c.GetSyncProgress(context.Background(), &node.EmptyRequest{})
	assert.NoError(err)

	assert.Equal(resp.Progress, float32(50.0))
}

func TestFallbackProcedure(t *testing.T) {
	// Set up a chain instance with mocking verifiers
	_, chain := setupChainTest(t, 1)

	// Accept block at height 1 with Certificate.Step = 6 (second iteration)
	blk1 := helper.RandomBlock(1, 3)

	cert1 := block.EmptyCertificate()
	cert1.Step = 6
	blk1.Header.Certificate = cert1

	chain.ProcessBlockFromNetwork("", message.New(topics.Block, *blk1))

	b, err := chain.loader.BlockAt(1)
	assert.NoError(t, err)

	// assert block was accepted successfully
	assert.True(t, bytes.Equal(b.Header.Hash, blk1.Header.Hash))

	// Enforce fallback procedure at block height 1
	blk2 := helper.RandomBlock(1, 3)

	cert2 := block.EmptyCertificate()
	cert2.Step = 3 // (first iteration certificate)
	blk2.Header.Certificate = cert2

	chain.ProcessBlockFromNetwork("", message.New(topics.Block, *blk2))

	b, err = chain.loader.BlockAt(1)
	assert.NoError(t, err)

	// assert block at height 1 has been rewritten from fallback procedure
	assert.True(t, bytes.Equal(b.Header.Hash, blk2.Header.Hash))

	// Ensure fallback will be canceled if blk is from higher iteration
	chain.ProcessBlockFromNetwork("", message.New(topics.Block, *blk1))

	b, err = chain.loader.BlockAt(1)
	assert.NoError(t, err)

	assert.True(t, bytes.Equal(b.Header.Hash, blk2.Header.Hash))
}

// mock a block which can be accepted by the chain.
// note that this is only valid for height 1, as the certificate
// is not checked on height 1 (for network bootstrapping)
//nolint
func mockAcceptableBlock(prevBlock block.Block) *block.Block {
	// Create block 1
	blk := helper.RandomBlock(1, 1)
	// Add cert and prev hash
	blk.Header.Certificate = block.EmptyCertificate()
	blk.Header.PrevBlockHash = prevBlock.Header.Hash
	blk.Header.StateHash = make([]byte, 32)
	return blk
}

func setupChainTest(t *testing.T, startAtHeight uint64) (*eventbus.EventBus, *Chain) {
	eb := eventbus.New()
	rpc := rpcbus.New()

	_, db := heavy.CreateDBConnection()
	loader := createLoader(db)

	proxy := &transactions.MockProxy{
		E: transactions.MockExecutor(startAtHeight),
	}

	BLSKeys := key.NewRandKeys()
	pk := keys.PublicKey{
		AG: make([]byte, 32),
		BG: make([]byte, 32),
	}

	e := &consensus.Emitter{
		EventBus:    eb,
		RPCBus:      rpc,
		Keys:        BLSKeys,
		TimerLength: 5 * time.Second,
	}
	l := loop.New(e, &pk)

	c, err := New(context.Background(), db, eb, rpc, loader, &MockVerifier{}, nil, proxy, l)
	assert.NoError(t, err)

<<<<<<< HEAD
	go c.StartConsensus()
=======
	c.RestartConsensus()
>>>>>>> 1322618a
	return eb, c
}<|MERGE_RESOLUTION|>--- conflicted
+++ resolved
@@ -298,10 +298,6 @@
 	c, err := New(context.Background(), db, eb, rpc, loader, &MockVerifier{}, nil, proxy, l)
 	assert.NoError(t, err)
 
-<<<<<<< HEAD
-	go c.StartConsensus()
-=======
 	c.RestartConsensus()
->>>>>>> 1322618a
 	return eb, c
 }