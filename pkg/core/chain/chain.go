package chain

import (
	"bytes"
	"encoding/binary"
	"math/big"
	"sync"

	//"gitlab.dusk.network/dusk-core/dusk-go/pkg/core/consensus"

	"gitlab.dusk.network/dusk-core/dusk-go/pkg/p2p/wire/protocol"

	"github.com/bwesterb/go-ristretto"
	log "github.com/sirupsen/logrus"
	cfg "gitlab.dusk.network/dusk-core/dusk-go/pkg/config"
	"gitlab.dusk.network/dusk-core/dusk-go/pkg/core/block"
	"gitlab.dusk.network/dusk-core/dusk-go/pkg/core/consensus/msg"
	"gitlab.dusk.network/dusk-core/dusk-go/pkg/core/consensus/user"
	"gitlab.dusk.network/dusk-core/dusk-go/pkg/core/database"
	_ "gitlab.dusk.network/dusk-core/dusk-go/pkg/core/database/heavy"
	"gitlab.dusk.network/dusk-core/dusk-go/pkg/core/mempool"
	"gitlab.dusk.network/dusk-core/dusk-go/pkg/core/transactions"
	"gitlab.dusk.network/dusk-core/dusk-go/pkg/p2p/wire"
	"gitlab.dusk.network/dusk-core/dusk-go/pkg/p2p/wire/encoding"
	"gitlab.dusk.network/dusk-core/dusk-go/pkg/p2p/wire/topics"
	"gitlab.dusk.network/dusk-core/zkproof"
)

var consensusSeconds = 20

// Chain represents the nodes blockchain
// This struct will be aware of the current state of the node.
type Chain struct {
	eventBus *wire.EventBus
	db       database.DB

	// TODO: exposed for demo, undo later
	// We expose prevBlock here so that we can change and retrieve the
	// current height of the chain. This makes jump-in a lot easier while
	// we don't yet store blocks.
	sync.RWMutex
	PrevBlock block.Block
	bidList   *user.BidList

	blockChannel <-chan *block.Block

	// collector channels
	roundChan <-chan uint64
	blockChan <-chan *block.Block
	txChan    <-chan transactions.Transaction

	m *mempool.Mempool
}

// New returns a new chain object
func New(eventBus *wire.EventBus) (*Chain, error) {

	drvr, err := database.From(cfg.Get().Database.Driver)

	if err != nil {
		return nil, err
	}

	db, err := drvr.Open(cfg.Get().Database.Dir, protocol.MagicFromConfig(), false)

	if err != nil {
		return nil, err
	}

	genesisBlock := &block.Block{
		Header: &block.Header{
			Version:   0,
			Height:    0,
			Timestamp: 0,
			PrevBlock: []byte{0, 0, 1, 2, 3, 4, 5, 6, 7, 8, 9, 10, 0, 1, 2, 3, 4, 5, 6, 7, 8, 9, 100, 1, 2, 3, 4, 5, 6, 7, 8, 9},
			TxRoot:    []byte{0, 0, 1, 2, 3, 4, 5, 6, 7, 8, 9, 10, 0, 1, 2, 3, 4, 5, 6, 7, 8, 9, 100, 1, 2, 3, 4, 5, 6, 7, 8, 9},
			CertHash:  []byte{0, 0, 1, 2, 3, 4, 5, 6, 7, 8, 9, 10, 0, 1, 2, 3, 4, 5, 6, 7, 8, 9, 100, 1, 2, 3, 4, 5, 6, 7, 8, 9},
			Seed:      []byte{0, 0, 0, 1, 2, 3, 4, 5, 6, 7, 8, 9, 10, 0, 1, 2, 3, 4, 5, 6, 7, 8, 9, 100, 1, 2, 3, 4, 5, 6, 7, 8, 9},
		},
	}
	err = genesisBlock.SetHash()
	if err != nil {
		return nil, err
	}

	// set up collectors
	blockChannel := initBlockCollector(eventBus)

	c := &Chain{
		eventBus:     eventBus,
		db:           db,
		bidList:      &user.BidList{},
		PrevBlock:    *genesisBlock,
		blockChannel: blockChannel,
	}

	var verifyTx = func(tx transactions.Transaction) error {
		approxBlockTime := uint64(consensusSeconds) + uint64(c.PrevBlock.Header.Timestamp)
		return c.verifyTX(0, approxBlockTime, tx)
	}

	c.m = mempool.NewMempool(eventBus, verifyTx)

	return c, nil
}

// Listen to the collectors
func (c *Chain) Listen() {
	for {
		select {
		case round := <-c.roundChan:
			// TODO: this is added for testnet jump-in purposes while we dont yet
			// store blocks. remove this later

			// The prevBlock height should be set to round - 1, as the round denotes the
			// height of the block that is currently being forged.
			c.Lock()
			c.PrevBlock.Header.Height = round - 1
			c.Unlock()
		case blk := <-c.blockChan:
			c.AcceptBlock(*blk)
<<<<<<< HEAD
=======
		case tx := <-c.txChan:
			c.AcceptTx(tx)
		case r := <-wire.GetLastBlockChan:
			buf := new(bytes.Buffer)
			_ = c.PrevBlock.Encode(buf)
			r.Resp <- *buf
>>>>>>> ee67fdd9
		}
	}
}

func (c *Chain) propagateBlock(blk block.Block) error {
	buffer := new(bytes.Buffer)

	topicBytes := topics.TopicToByteArray(topics.Block)
	if _, err := buffer.Write(topicBytes[:]); err != nil {
		return err
	}

	if err := blk.Encode(buffer); err != nil {
		return err
	}

	c.eventBus.Publish(string(topics.Gossip), buffer)
	return nil
}

func (c *Chain) addProvisioner(tx *transactions.Stake) error {
	buffer := bytes.NewBuffer(tx.PubKeyEd)
	if err := encoding.WriteVarBytes(buffer, tx.PubKeyBLS); err != nil {
		return err
	}

	totalAmount := getTxTotalOutputAmount(tx)
	if err := encoding.WriteUint64(buffer, binary.LittleEndian, totalAmount); err != nil {
		return err
	}

	c.eventBus.Publish(msg.NewProvisionerTopic, buffer)
	return nil
}

func (c *Chain) addBidder(tx *transactions.Bid) error {
	totalAmount := getTxTotalOutputAmount(tx)
	x := calculateX(totalAmount, tx.M)
	c.bidList.AddBid(x)

	c.propagateBidList()
	return nil
}

func (c *Chain) propagateBidList() {
	var bidListBytes []byte
	for _, bid := range *c.bidList {
		bidListBytes = append(bidListBytes, bid[:]...)
	}

	c.eventBus.Publish(msg.BidListTopic, bytes.NewBuffer(bidListBytes))
}

func (c *Chain) Close() error {

	log.WithFields(log.Fields{
		"process": "chain",
	}).Info("Close database")

	drvr, err := database.From(cfg.Get().Database.Driver)

	if err != nil {
		return err
	}

	return drvr.Close()
}

func getTxTotalOutputAmount(tx transactions.Transaction) (totalAmount uint64) {
	for _, output := range tx.StandardTX().Outputs {
		amount := big.NewInt(0).SetBytes(output.Commitment).Uint64()
		totalAmount += amount
	}

	return
}

func calculateX(d uint64, m []byte) user.Bid {
	dScalar := ristretto.Scalar{}
	dScalar.SetBigInt(big.NewInt(0).SetUint64(d))

	mScalar := ristretto.Scalar{}
	mScalar.UnmarshalBinary(m)

	x := zkproof.CalculateX(dScalar, mScalar)

	var bid user.Bid
	copy(bid[:], x.Bytes()[:])
	return bid
}<|MERGE_RESOLUTION|>--- conflicted
+++ resolved
@@ -119,15 +119,10 @@
 			c.Unlock()
 		case blk := <-c.blockChan:
 			c.AcceptBlock(*blk)
-<<<<<<< HEAD
-=======
-		case tx := <-c.txChan:
-			c.AcceptTx(tx)
 		case r := <-wire.GetLastBlockChan:
 			buf := new(bytes.Buffer)
 			_ = c.PrevBlock.Encode(buf)
 			r.Resp <- *buf
->>>>>>> ee67fdd9
 		}
 	}
 }
