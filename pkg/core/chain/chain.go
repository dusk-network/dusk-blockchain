package chain

import (
	"bytes"
	"encoding/binary"
	"fmt"
	"sync"

	"math/big"

	//"gitlab.dusk.network/dusk-core/dusk-go/pkg/core/consensus"

	logger "github.com/sirupsen/logrus"
	"gitlab.dusk.network/dusk-core/dusk-go/pkg/p2p/peer/peermsg"
	"gitlab.dusk.network/dusk-core/dusk-go/pkg/p2p/wire/protocol"

	"github.com/bwesterb/go-ristretto"
	cfg "gitlab.dusk.network/dusk-core/dusk-go/pkg/config"
	"gitlab.dusk.network/dusk-core/dusk-go/pkg/core/block"
	"gitlab.dusk.network/dusk-core/dusk-go/pkg/core/consensus/msg"
	"gitlab.dusk.network/dusk-core/dusk-go/pkg/core/consensus/user"
	"gitlab.dusk.network/dusk-core/dusk-go/pkg/core/database"
	_ "gitlab.dusk.network/dusk-core/dusk-go/pkg/core/database/heavy"
	"gitlab.dusk.network/dusk-core/dusk-go/pkg/core/transactions"
	"gitlab.dusk.network/dusk-core/dusk-go/pkg/core/verifiers"
	"gitlab.dusk.network/dusk-core/dusk-go/pkg/p2p/wire"
	"gitlab.dusk.network/dusk-core/dusk-go/pkg/p2p/wire/encoding"
	"gitlab.dusk.network/dusk-core/dusk-go/pkg/p2p/wire/topics"
	"gitlab.dusk.network/dusk-core/zkproof"
)

var log *logger.Entry = logger.WithFields(logger.Fields{"process": "chain"})

// Chain represents the nodes blockchain
// This struct will be aware of the current state of the node.
type Chain struct {
	eventBus *wire.EventBus
	rpcBus   *wire.RPCBus
	db       database.DB

	prevBlock block.Block
	// protect prevBlock with mutex as it's touched out of the main chain loop
	// by SubscribeCallback.
	// TODO: Consider if mutex can be removed
	mu sync.RWMutex

	// collector channels
	candidateChan   <-chan *block.Block
	winningHashChan <-chan []byte
}

// New returns a new chain object
func New(eventBus *wire.EventBus, rpcBus *wire.RPCBus) (*Chain, error) {
	drvr, err := database.From(cfg.Get().Database.Driver)
	if err != nil {
		return nil, err
	}

	db, err := drvr.Open(cfg.Get().Database.Dir, protocol.MagicFromConfig(), false)
	if err != nil {
		return nil, err
	}

	l, err := newLoader(db)
	if err != nil {
		return nil, fmt.Errorf("failure %s on loading chain '%s'", err.Error(), cfg.Get().Database.Dir)
	}

	// set up collectors
	candidateChan := initBlockCollector(eventBus, string(topics.Candidate))
	winningHashChan := initWinningHashCollector(eventBus)

	c := &Chain{
		eventBus:        eventBus,
		rpcBus:          rpcBus,
		db:              db,
		prevBlock:       *l.chainTip,
		candidateChan:   candidateChan,
		winningHashChan: winningHashChan,
	}

	eventBus.SubscribeCallback(string(topics.Block), c.onAcceptBlock)
	return c, nil
}

// Listen to the collectors
func (c *Chain) Listen() {
	for {
		select {

		case b := <-c.candidateChan:
			_ = c.handleCandidateBlock(*b)
		case blockHash := <-c.winningHashChan:
			_ = c.handleWinningHash(blockHash)

		// wire.RPCBus requests handlers
		case r := <-wire.GetLastBlockChan:

			buf := new(bytes.Buffer)

			c.mu.RLock()
			_ = c.prevBlock.Encode(buf)
			c.mu.RUnlock()

			r.RespChan <- *buf

		case r := <-wire.VerifyCandidateBlockChan:
			if err := c.verifyCandidateBlock(r.Params.Bytes()); err != nil {
				r.ErrChan <- err
				continue
			}

			r.RespChan <- bytes.Buffer{}
		}
	}
}

func (c *Chain) propagateBlock(blk block.Block) error {
	buffer := new(bytes.Buffer)
	if err := blk.Encode(buffer); err != nil {
		return err
	}

	msg, err := wire.AddTopic(buffer, topics.Block)
	if err != nil {
		return err
	}

	c.eventBus.Stream(string(topics.Gossip), msg)
	return nil
}

func (c *Chain) addProvisioner(tx *transactions.Stake, startHeight uint64) error {
	buffer := bytes.NewBuffer(tx.PubKeyEd)
	if err := encoding.WriteVarBytes(buffer, tx.PubKeyBLS); err != nil {
		return err
	}

	totalAmount := getTxTotalOutputAmount(tx)
	if err := encoding.WriteUint64(buffer, binary.LittleEndian, totalAmount); err != nil {
		return err
	}

	if err := encoding.WriteUint64(buffer, binary.LittleEndian, startHeight); err != nil {
		return err
	}

	c.eventBus.Publish(msg.NewProvisionerTopic, buffer)
	return nil
}

func (c *Chain) addBidder(tx *transactions.Bid) error {
	totalAmount := getTxTotalOutputAmount(tx)
	x := calculateX(totalAmount, tx.M)
	bids := &user.BidList{}
	bids.AddBid(x)

	c.propagateBidList(bids)
	return nil
}

func (c *Chain) propagateBidList(bids *user.BidList) {
	var bidListBytes []byte
	for _, bid := range *bids {
		bidListBytes = append(bidListBytes, bid[:]...)
	}

	c.eventBus.Publish(msg.BidListTopic, bytes.NewBuffer(bidListBytes))
}

func (c *Chain) Close() error {

	log.Info("Close database")

	drvr, err := database.From(cfg.Get().Database.Driver)
	if err != nil {
		return err
	}

	return drvr.Close()
}

func getTxTotalOutputAmount(tx transactions.Transaction) (totalAmount uint64) {
	for _, output := range tx.StandardTX().Outputs {
		amount := big.NewInt(0).SetBytes(output.Commitment).Uint64()
		totalAmount += amount
	}

	return
}

func calculateX(d uint64, m []byte) user.Bid {
	dScalar := ristretto.Scalar{}
	dScalar.SetBigInt(big.NewInt(0).SetUint64(d))

	mScalar := ristretto.Scalar{}
	mScalar.UnmarshalBinary(m)

	x := zkproof.CalculateX(dScalar, mScalar)

	var bid user.Bid
	copy(bid[:], x.Bytes()[:])
	return bid
}

func (c *Chain) onAcceptBlock(m *bytes.Buffer) error {
	blk := block.NewBlock()
	if err := blk.Decode(m); err != nil {
		return err
	}

	return c.AcceptBlock(*blk)
}

// AcceptBlock will accept a block if
// 1. We have not seen it before
// 2. All stateless and statefull checks are true
// Returns nil, if checks passed and block was successfully saved
func (c *Chain) AcceptBlock(blk block.Block) error {

	c.mu.Lock()
	defer c.mu.Unlock()

	field := logger.Fields{"process": "accept block"}
	l := log.WithFields(field)

	l.Trace("procedure started")

	// 1. Check that stateless and stateful checks pass
	if err := verifiers.CheckBlock(c.db, c.prevBlock, blk); err != nil {
		l.Errorf("verification failed: %s", err.Error())
		return err
	}

	// 2. Add provisioners and block generators
	c.addConsensusNodes(blk.Txs, blk.Header.Height+1)

	// 3. Store block in database
	err := c.db.Update(func(t database.Transaction) error {
		return t.StoreBlock(&blk)
	})

	if err != nil {
		l.Errorf("block storing failed: %s", err.Error())
		return err
	}

	c.prevBlock = blk

	// 4. Notify other subsystems for the accepted block
	// Subsystems listening for this topic:
	// mempool.Mempool
	// consensus.generation.broker
	buf := new(bytes.Buffer)
	if err := blk.Encode(buf); err != nil {
		l.Errorf("block encoding failed: %s", err.Error())
		return err
	}

	c.eventBus.Publish(string(topics.AcceptedBlock), buf)

	// 5. Gossip advertise block Hash
	if err := c.advertiseBlock(blk); err != nil {
		l.Errorf("block advertising failed: %s", err.Error())
		return err
	}

	// 6. Cleanup obsolete candidate blocks
	var count uint32
	err = c.db.Update(func(t database.Transaction) error {
		count, err = t.DeleteCandidateBlocks(blk.Header.Height)
		return err
	})

	if err != nil {
		// Not critical enough to abort the accepting procedure
		log.Warnf("DeleteCandidateBlocks failed with an error: %s", err.Error())
	} else {
		log.Infof("%d deleted candidate blocks", count)
	}

	l.Trace("procedure ended")

	return nil
}

func (c *Chain) addConsensusNodes(txs []transactions.Transaction, provisionerStartHeight uint64) {
	field := logger.Fields{"process": "accept block"}
	l := log.WithFields(field)

	for _, tx := range txs {
		switch tx.Type() {
		case transactions.StakeType:
			stake := tx.(*transactions.Stake)
			if err := c.addProvisioner(stake, provisionerStartHeight); err != nil {
				l.Errorf("adding provisioner failed: %s", err.Error())
			}
		case transactions.BidType:
			bid := tx.(*transactions.Bid)
			if err := c.addBidder(bid); err != nil {
				l.Errorf("adding bidder failed: %s", err.Error())
			}
		}
	}
}

func (c *Chain) handleCandidateBlock(candidate block.Block) error {
<<<<<<< HEAD
=======
	// Ensure the candidate block satisfies all chain rules

	c.mu.RLock()
	if err := verifiers.CheckBlock(c.db, c.prevBlock, candidate); err != nil {
		log.Errorf("verifying the candidate block failed: %s", err.Error())
		c.mu.RUnlock()
		return err
	}
	c.mu.RUnlock()

>>>>>>> d09c7ad2
	// Save it into persistent storage
	err := c.db.Update(func(t database.Transaction) error {
		err := t.StoreCandidateBlock(&candidate)
		if err != nil {
			return err
		}
		return nil
	})

	if err != nil {
		log.Errorf("storing the candidate block failed: %s", err.Error())
		return err
	}

	return nil
}

func (c *Chain) handleWinningHash(blockHash []byte) error {
	// Fetch the candidate block that the winningHash points at
	candidate, err := c.fetchCandidateBlock(blockHash)
	if err != nil {
		log.Errorf("fetching a candidate block failed: %s", err.Error())
		return err
	}

	// Run the general procedure of block accepting
	return c.AcceptBlock(*candidate)
}

func (c *Chain) fetchCandidateBlock(hash []byte) (*block.Block, error) {
	var candidate *block.Block
	err := c.db.View(func(t database.Transaction) error {
		var err error
		candidate, err = t.FetchCandidateBlock(hash)
		return err
	})

	return candidate, err
}

func (c *Chain) verifyCandidateBlock(hash []byte) error {
	candidate, err := c.fetchCandidateBlock(hash)
	if err != nil {
		log.Errorf("fetching a candidate block failed: %s", err.Error())
		return err
	}

	// TODO: once certificate checks are added to block verification, they should
	// be bypassed here as it will not yet contain a certificate
	return verifiers.CheckBlock(c.db, c.prevBlock, *candidate)
}

// Send Inventory message to all peers
func (c *Chain) advertiseBlock(b block.Block) error {

	msg := &peermsg.Inv{}
	msg.AddItem(peermsg.InvTypeBlock, b.Header.Hash)

	buf := new(bytes.Buffer)
	if err := msg.Encode(buf); err != nil {
		panic(err)
	}

	withTopic, err := wire.AddTopic(buf, topics.Inv)
	if err != nil {
		return err
	}

	c.eventBus.Stream(string(topics.Gossip), withTopic)
	return nil
}<|MERGE_RESOLUTION|>--- conflicted
+++ resolved
@@ -305,19 +305,6 @@
 }
 
 func (c *Chain) handleCandidateBlock(candidate block.Block) error {
-<<<<<<< HEAD
-=======
-	// Ensure the candidate block satisfies all chain rules
-
-	c.mu.RLock()
-	if err := verifiers.CheckBlock(c.db, c.prevBlock, candidate); err != nil {
-		log.Errorf("verifying the candidate block failed: %s", err.Error())
-		c.mu.RUnlock()
-		return err
-	}
-	c.mu.RUnlock()
-
->>>>>>> d09c7ad2
 	// Save it into persistent storage
 	err := c.db.Update(func(t database.Transaction) error {
 		err := t.StoreCandidateBlock(&candidate)
