--- conflicted
+++ resolved
@@ -9,6 +9,7 @@
 import (
 	"bytes"
 	"context"
+	"errors"
 	"sync"
 
 	"github.com/dusk-network/dusk-blockchain/pkg/config"
@@ -70,20 +71,6 @@
 	Append(*block.Block) error
 }
 
-<<<<<<< HEAD
-// Ledger is the Chain interface used in tests.
-type Ledger interface {
-	TryNextConsecutiveBlockInSync(blk block.Block, kadcastHeight byte) error
-	TryNextConsecutiveBlockOutSync(blk block.Block, targetSyncHeight uint64, kadcastHeight byte) error
-
-	StartConsensus()
-	StopConsensus()
-
-	ProcessSyncTimerExpired(strPeerAddr string) error
-}
-
-=======
->>>>>>> 1322618a
 // Chain represents the nodes blockchain.
 // This struct will be aware of the current state of the node.
 type Chain struct {
@@ -107,11 +94,7 @@
 	// Consensus loop.
 	loop              *loop.Consensus
 	stopConsensusChan chan struct{}
-<<<<<<< HEAD
-	id                uint64
-=======
 	loopID            uint64
->>>>>>> 1322618a
 
 	// Syncing related things.
 	*synchronizer
@@ -219,44 +202,6 @@
 	return c.acceptBlock(blk)
 }
 
-<<<<<<< HEAD
-// TryNextConsecutiveBlockOutSync is the processing path for accepting a block
-// from the network during out-of-sync state.
-func (c *Chain) TryNextConsecutiveBlockOutSync(blk block.Block, targetSyncHeight uint64, kadcastHeight byte) error {
-	log.WithField("height", blk.Header.Height).Trace("accepting sync block")
-
-	if err := c.acceptBlock(blk); err != nil {
-		return err
-	}
-
-	// If node is in OutSync mode, we drop consensus only if Peer provides us
-	// with a fully valid next block.
-	c.StopConsensus()
-
-	// Start a Consensus loop when the block at targetSyncHeight has been
-	// accepted successfully.
-	if targetSyncHeight == blk.Header.Height {
-		go c.StartConsensus()
-	}
-
-	return nil
-}
-
-// TryNextConsecutiveBlockInSync is the processing path for accepting a block
-// from the network during in-sync state.
-func (c *Chain) TryNextConsecutiveBlockInSync(blk block.Block, kadcastHeight byte) error {
-	c.StopConsensus()
-
-	// Make an attempt to accept new block.
-	// If fails, we still need to recover Consensus Loop.
-	err := c.acceptSuccessiveBlock(blk, kadcastHeight)
-
-	// Consensus needs a fresh restart so that it is initialized with most
-	// recent round update (Chain Tip and List of active Provisioners)
-	go c.StartConsensus()
-
-	return err
-=======
 // TryNextConsecutiveBlockInSync is the processing path for accepting a block
 // from the network during in-sync state. Returns err if the block is not valid.
 func (c *Chain) TryNextConsecutiveBlockInSync(blk block.Block, kadcastHeight byte) error {
@@ -310,7 +255,6 @@
 
 	c.state = c.inSync
 	return nil
->>>>>>> 1322618a
 }
 
 // acceptSuccessiveBlock will accept a block which directly follows the chain
@@ -334,18 +278,6 @@
 	return nil
 }
 
-<<<<<<< HEAD
-// acceptBlock will accept a block if
-// 1. We have not seen it before
-// 2. All stateless and stateful checks are true
-// Returns nil, if checks passed and block was successfully saved.
-func (c *Chain) acceptBlock(blk block.Block) error {
-	fields := logger.Fields{
-		"event":  "accept_block",
-		"height": blk.Header.Height,
-		"hash":   util.StringifyBytes(blk.Header.Hash),
-		"curr_h": c.tip.Header.Height,
-=======
 func (c *Chain) runStateTransition(tipBlk, blk block.Block) error {
 	var (
 		respStateHash       []byte
@@ -365,7 +297,6 @@
 
 	if err = c.sanityCheckStateHash(); err != nil {
 		return err
->>>>>>> 1322618a
 	}
 
 	provisionersCount = c.p.Set.Len()
@@ -671,27 +602,4 @@
 	if err != nil {
 		log.Warn("Could not store provisioners on memoryDB")
 	}
-<<<<<<< HEAD
-}
-
-// ProcessSyncTimerExpired called by outsync timer when a peer does not provide GetData response.
-// It implements transition back to inSync state.
-// strPeerAddr is the address of the peer initiated the syncing but failed to deliver.
-func (c *Chain) ProcessSyncTimerExpired(strPeerAddr string) error {
-	log.WithField("curr", c.tip.Header.Height).
-		WithField("src_addr", strPeerAddr).Warn("sync timer expired")
-
-	c.lock.Lock()
-	defer c.lock.Unlock()
-
-	// Recover Consensus loop
-	// TODO: Ensure no double-loop problem here
-	go c.StartConsensus()
-
-	log.WithField("state", "inSync").Traceln("change sync state")
-
-	c.state = c.inSync
-	return nil
-=======
->>>>>>> 1322618a
 }