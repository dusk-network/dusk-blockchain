--- conflicted
+++ resolved
@@ -49,17 +49,9 @@
 	eventQueue *consensus.Queue
 	roundQueue *consensus.Queue
 
-<<<<<<< HEAD
-	agreementChan chan message.Message
-	eventChan     chan message.Message
-
-	// Indicates if Spin is running or is suspended.
-	active uint8
-=======
 	agreementChan     chan message.Message
 	aggrAgreementChan chan message.Message
 	eventChan         chan message.Message
->>>>>>> 1322618a
 }
 
 // CreateStateMachine creates and link the steps in the consensus. It is kept separated from
@@ -100,8 +92,6 @@
 
 	// subscribe topics to eventChan
 	evSub := eventbus.NewChanListener(eventChan)
-
-	// TODO: Unsubscribe ID
 
 	e.EventBus.AddDefaultTopic(topics.Reduction, topics.NewBlock)
 	e.EventBus.SubscribeDefault(evSub)
@@ -178,7 +168,7 @@
 					"round": round.Round,
 					"step":  step,
 				}).
-				Debug("consensus spin terminated")
+				Debug("consensus achieved")
 
 				// Take round results from the agreement goroutine
 			select {
