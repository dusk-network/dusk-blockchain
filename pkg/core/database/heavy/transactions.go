package heavy

import (
	"bytes"
	"encoding/binary"
	"errors"
	"fmt"
	"math"

	"github.com/syndtr/goleveldb/leveldb"
	"github.com/syndtr/goleveldb/leveldb/opt"
	"github.com/syndtr/goleveldb/leveldb/util"
	"gitlab.dusk.network/dusk-core/dusk-go/pkg/core/block"
	"gitlab.dusk.network/dusk-core/dusk-go/pkg/core/database"
	"gitlab.dusk.network/dusk-core/dusk-go/pkg/core/database/utils"
	"gitlab.dusk.network/dusk-core/dusk-go/pkg/core/transactions"
)

const (
	// Explicitly show we don't want fsync in sake of faster writes.
	//
	// If false, and the machine crashes, then some recent writes may be lost.
	// Note that if it is just the process that crashes (and the machine does
	// not) then no writes will be lost.
	optionFsyncEnabled = false

	optionNoWriteMerge = false
)

var (
	// writeOptions used by both non-Batch and Batch leveldb.Put
	writeOptions = &opt.WriteOptions{NoWriteMerge: optionNoWriteMerge, Sync: optionFsyncEnabled}

	// ByteOrder to be used on any internal en/decoding
	byteOrder = binary.LittleEndian

	// Key values prefixes to provide prefix-based sorting mechanism
	// Refer to README.md for overview idea

	HeaderPrefix         = []byte{0x01}
	TxPrefix             = []byte{0x02}
	HeightPrefix         = []byte{0x03}
	TxIDPrefix           = []byte{0x04}
	KeyImagePrefix       = []byte{0x05}
	CandidateBlockPrefix = []byte{0x06}
	StatePrefix          = []byte{0x07}
)

type transaction struct {
	writable bool
	db       *DB

	// Get/Has/Iterate calls must be applied into the snapshot only
	snapshot *leveldb.Snapshot

	// Put/Delete calls must be applied into a batch only. Transaction does
	// implement atomicity by a levelDB.Batch constructed during the
	// Transaction.
	batch  *leveldb.Batch
	closed bool
}

// StoreBlock stores the entire block data into storage. No validations are
// applied. Method simply stores the block data into LevelDB storage in an
// atomic way. That said, storage state changes only when Commit() is called on
// Transaction completion.
//
// See also the method body to get an idea of Key-Value data schemas.
//
// It is assumed that StoreBlock would be called much less times than Fetch*
// APIs. Based on that, extra indexing data is put to provide fast-read lookups
func (t transaction) StoreBlock(b *block.Block) error {

	if t.batch == nil {
		// t.batch is initialized only on a open, read-write transaction
		// (built with transaction.Update())
		return errors.New("StoreBlock cannot be called on read-only transaction")
	}

	if len(b.Header.Hash) != block.HeaderHashSize {
		return fmt.Errorf("header hash size is %d but it must be %d", len(b.Header.Hash), block.HeaderHashSize)
	}

	// Schema Key = HeaderPrefix + block.header.hash
	//
	// Value = encoded(block.fields)

	blockHeaderFields := new(bytes.Buffer)
	if err := b.Header.Encode(blockHeaderFields); err != nil {
		return err
	}

	key := append(HeaderPrefix, b.Header.Hash...)
	value := blockHeaderFields.Bytes()
	t.put(key, value)

	if len(b.Txs) > math.MaxUint32 {
		return errors.New("too many transactions")
	}

	// Put block transaction data. A KV pair per a single transaction is added
	// into the store
	for i, tx := range b.Txs {

		txID, err := tx.CalculateHash()

		if err != nil {
			return err
		}

		if len(txID) == 0 {
			return fmt.Errorf("empty chain tx id")
		}

		// Schema
		//
		// Key = TxPrefix + block.header.hash + txID
		// Value = index + block.transaction[index]
		//
		// For the retrival of transactions data by block.header.hash

		key := append(TxPrefix, b.Header.Hash...)
		key = append(key, txID...)
		value, err := utils.EncodeBlockTx(tx, uint32(i))

		if err != nil {
			return err
		}

		t.put(key, value)

		// Schema
		//
		// Key = TxIDPrefix + txID
		// Value = block.header.hash
		//
		// For the retrival of a single transaction by TxId

		t.put(append(TxIDPrefix, txID...), b.Header.Hash)

		// Schema
		//
		// Key = KeyImagePrefix + tx.input.KeyImage
		// Value = txID
		//
		// To make FetchKeyImageExists functioning
		for _, input := range tx.StandardTX().Inputs {
			t.put(append(KeyImagePrefix, input.KeyImage...), txID)
		}

	}

	// Key = HeightPrefix + block.header.height
	// Value = block.header.hash
	//
	// To support fast header lookup by height

	heightBuf := new(bytes.Buffer)

	// Append height value
	if err := utils.WriteUint64(heightBuf, b.Header.Height); err != nil {
		return err
	}

	key = append(HeightPrefix, heightBuf.Bytes()...)
	value = b.Header.Hash
	t.put(key, value)

	// Key = StatePrefix
	// Value = Hash(chain tip)
	//
	// To support fetching  blockchain tip
	key = StatePrefix
	value = b.Header.Hash
	t.put(key, value)

	return nil
}

// Commit writes a batch to LevelDB storage. See also fsyncEnabled variable
func (t *transaction) Commit() error {
	if !t.writable {
		return errors.New("read-only transaction cannot commit changes")
	}

	if t.closed {
		return errors.New("already closed transaction cannot commit changes")
	}

	return t.db.storage.Write(t.batch, writeOptions)
}

// Rollback is not used by database layer
func (t transaction) Rollback() error {
	t.batch.Reset()
	return nil
}

// Close releases the retrieved snapshot and resets any open batch(s). It must
// be called explicitly when a transaction is run in a unmanaged way
func (t *transaction) Close() {
	t.snapshot.Release()
	if t.batch != nil {
		t.batch.Reset()
	}
	t.closed = true
}

func (t transaction) FetchBlockExists(hash []byte) (bool, error) {
	key := append(HeaderPrefix, hash...)
	exists, err := t.snapshot.Has(key, nil)

	// goleveldb returns nilIfNotFound
	// see also nilIfNotFound in leveldb/db.go
	if !exists && err == nil {
		// overwrite error message
		err = database.ErrBlockNotFound
	}

	return exists, err
}

func (t transaction) FetchBlockHeader(hash []byte) (*block.Header, error) {

	key := append(HeaderPrefix, hash...)
	value, err := t.snapshot.Get(key, nil)

	if err == leveldb.ErrNotFound {
		// overwrite error message
		err = database.ErrBlockNotFound
	}

	if err != nil {
		return nil, err
	}

	header := new(block.Header)
	err = header.Decode(bytes.NewReader(value))

	if err != nil {
		return nil, err
	}

	return header, nil
}

func (t transaction) FetchBlockTxs(hashHeader []byte) ([]transactions.Transaction, error) {

	scanFilter := append(TxPrefix, hashHeader...)
	tempTxs := make(map[uint32]transactions.Transaction)

	// Read all the transactions that belong to a single block
	// Scan filter = TX_PREFIX + block.header.hash
	iterator := t.snapshot.NewIterator(util.BytesPrefix(scanFilter), nil)
	defer iterator.Release()

	for iterator.Next() {
		value := iterator.Value()
		tx, txIndex, err := utils.DecodeBlockTx(value, database.AnyTxType)

		if err != nil {
			return nil, err
		}

		// If we don't fetch the correct indeces (tx positions), merkle tree
		// changes and as result we've got new block hash
		if _, ok := tempTxs[txIndex]; ok {
			return nil, errors.New("duplicated tx index")
		}

		tempTxs[txIndex] = tx
	}

	// Reorder Tx slice as per retrieved indeces
	resultTxs := make([]transactions.Transaction, len(tempTxs))
	for k, v := range tempTxs {
		resultTxs[k] = v
	}

	// Let's ensure coinbase tx is here
	if len(resultTxs) > 0 {
		if resultTxs[0].Type() != transactions.CoinbaseType {
			return resultTxs, errors.New("missing coinbase tx")
		}
	}

	return resultTxs, nil
}

func (t transaction) FetchBlockHashByHeight(height uint64) ([]byte, error) {

	// Get height bytes
	heightBuf := new(bytes.Buffer)
	if err := utils.WriteUint64(heightBuf, height); err != nil {
		return nil, err
	}

	key := append(HeightPrefix, heightBuf.Bytes()...)
	value, err := t.snapshot.Get(key, nil)

	if err != nil {
		if err == leveldb.ErrNotFound {
			// overwrite error message
			err = database.ErrBlockNotFound
		}
		return nil, err
	}

	return value, nil
}

func (t transaction) put(key []byte, value []byte) {

	if !t.writable {
		return
	}

	if t.batch != nil {
		t.batch.Put(key, value)
	} else {
		// fail-fast when a writable transaction is not capable of storing data
		panic("leveldb batch is unreachable")
	}
}

func (t transaction) FetchBlockTxByHash(txID []byte) (transactions.Transaction, uint32, []byte, error) {

	txIndex := uint32(math.MaxUint32)

	// Fetch the block header hash that this Tx belongs to
	key := append(TxIDPrefix, txID...)
	hashHeader, err := t.snapshot.Get(key, nil)

	if err != nil {
		if err == leveldb.ErrNotFound {
			// overwrite error message
			err = database.ErrTxNotFound
		}
		return nil, txIndex, nil, err
	}

	// Fetch all the txs that belong to a single block
	// Return only the transaction that is associated to txID
	scanFilter := append(TxPrefix, hashHeader...)

	iterator := t.snapshot.NewIterator(util.BytesPrefix(scanFilter), nil)
	defer iterator.Release()

	for iterator.Next() {

		// Extract TxID from the key to avoid the need of CalculateHash
		reader := bytes.NewReader(iterator.Key())
		fetchedTxID := make([]byte, len(txID))
		n, err := reader.ReadAt(fetchedTxID[:], int64(len(scanFilter)))

		// We should always be capable of reading the TxID from the KEY
		if err != nil || n == 0 {
			return nil, txIndex, nil, fmt.Errorf("malformed transaction data")
		}

		// Check if this is the requested TxID
		if !bytes.Equal(fetchedTxID[:], txID) {
			continue
		}

		// TxID matched. Decode the Tx data
		value := iterator.Value()
		tx, txIndex, err := utils.DecodeBlockTx(value, database.AnyTxType)

		if err != nil {
			return nil, txIndex, hashHeader, err
		}

		return tx, txIndex, hashHeader, nil
	}

	return nil, txIndex, nil, errors.New("block tx is available but fetching it fails")
}

// FetchKeyImageExists checks if the KeyImage exists. If so, it also returns the
// hash of its corresponding tx.
//
// Due to performance concerns, the found tx is not verified. By explicitly
// calling FetchBlockTxByHash, a consumer can check if the tx is real
func (t transaction) FetchKeyImageExists(keyImage []byte) (bool, []byte, error) {

	key := append(KeyImagePrefix, keyImage...)
	txID, err := t.snapshot.Get(key, nil)

	if err != nil {
		if err == leveldb.ErrNotFound {
			// overwrite error message
			err = database.ErrKeyImageNotFound
		}
		return false, nil, err
	}

	return true, txID, nil
}

// StoreCandidateBlock stores a candidate block to be proposed in next consensus
// round. it overwrites an entry of block with same height
func (t transaction) StoreCandidateBlock(b *block.Block) error {

	// Schema Key = CandidateBlockPrefix + block.header.Hash + block.header.height
	//
	// Value = block.Encoded()

	// Append height value
	heightBuf := new(bytes.Buffer)
	if err := utils.WriteUint64(heightBuf, b.Header.Height); err != nil {
		return err
	}

	if heightBuf.Len() != block.HeightSize {
		panic("invalid height buffer")
	}

	key := append(CandidateBlockPrefix, b.Header.Hash...)
	key = append(key, heightBuf.Bytes()...)

	buf := new(bytes.Buffer)
	if err := b.Encode(buf); err != nil {
		return err
	}

	t.put(key, buf.Bytes())

	return nil
}

// FetchCandidateBlock fetches a candidate block by hash
func (t transaction) FetchCandidateBlock(hash []byte) (*block.Block, error) {

	// Fetch all stored candidate blocks
	scanFilter := append(CandidateBlockPrefix, hash...)

	// as the key is composed of CandidateBlockPrefix + blockHash + blockHeight,
	// here it's needed to use a search by prefix
	iterator := t.snapshot.NewIterator(util.BytesPrefix(scanFilter), nil)
	defer iterator.Release()

	if iterator.First() {
		b := block.NewBlock()
		if err := b.Decode(bytes.NewReader(iterator.Value())); err != nil {
			return nil, err
		}

		return b, nil
	}

	return nil, database.ErrBlockNotFound
}

// DeleteCandidateBlocks deletes all candidate blocks if maxHeight is not 0, it
// deletes only blocks with a height lower than maxHeight or equal.
// Returns number of deleted candidate blocks
func (t transaction) DeleteCandidateBlocks(maxHeight uint64) (uint32, error) {

	// Fetch all stored candidate blocks
	scanFilter := append(CandidateBlockPrefix)

	iterator := t.snapshot.NewIterator(util.BytesPrefix(scanFilter), nil)
	defer iterator.Release()

	var count uint32
	for iterator.Next() {

		// Extract height from the key to avoid the need of block decoding
		if maxHeight != 0 {
			reader := bytes.NewReader(iterator.Key())
			buf := make([]byte, block.HeightSize)

			offset := int64(len(scanFilter) + block.HeaderHashSize)
			if _, err := reader.ReadAt(buf[:], offset); err != nil {
				return count, fmt.Errorf("malformed height data: %s", err.Error())
			}

			height := byteOrder.Uint64(buf[:])

			if height <= maxHeight {
				t.batch.Delete(iterator.Key())
				count++
			}
		} else {
			t.batch.Delete(iterator.Key())
			count++
		}
	}

	return count, nil
}

<<<<<<< HEAD
func (t transaction) FetchBlock(hash []byte) (*block.Block, error) {
	header, err := t.FetchBlockHeader(hash)
	if err != nil {
		return nil, err
	}

	txs, err := t.FetchBlockTxs(hash)
=======
func (t transaction) FetchState() (*database.State, error) {

	key := StatePrefix
	value, err := t.snapshot.Get(key, nil)

	if err == leveldb.ErrNotFound || len(value) == 0 {
		// overwrite error message
		err = database.ErrStateNotFound
	}

>>>>>>> 8ed20a60
	if err != nil {
		return nil, err
	}

<<<<<<< HEAD
	return &block.Block{
		Header: header,
		Txs:    txs,
	}, nil
=======
	return &database.State{TipHash: value}, nil
>>>>>>> 8ed20a60
}<|MERGE_RESOLUTION|>--- conflicted
+++ resolved
@@ -491,7 +491,6 @@
 	return count, nil
 }
 
-<<<<<<< HEAD
 func (t transaction) FetchBlock(hash []byte) (*block.Block, error) {
 	header, err := t.FetchBlockHeader(hash)
 	if err != nil {
@@ -499,28 +498,27 @@
 	}
 
 	txs, err := t.FetchBlockTxs(hash)
-=======
-func (t transaction) FetchState() (*database.State, error) {
-
-	key := StatePrefix
-	value, err := t.snapshot.Get(key, nil)
-
-	if err == leveldb.ErrNotFound || len(value) == 0 {
-		// overwrite error message
-		err = database.ErrStateNotFound
-	}
-
->>>>>>> 8ed20a60
-	if err != nil {
-		return nil, err
-	}
-
-<<<<<<< HEAD
+	if err != nil {
+		return nil, err
+	}
+
 	return &block.Block{
 		Header: header,
 		Txs:    txs,
 	}, nil
-=======
+}
+
+func (t transaction) FetchState() (*database.State, error) {
+	key := StatePrefix
+	value, err := t.snapshot.Get(key, nil)
+	if err == leveldb.ErrNotFound || len(value) == 0 {
+		// overwrite error message
+		err = database.ErrStateNotFound
+	}
+
+	if err != nil {
+		return nil, err
+	}
+
 	return &database.State{TipHash: value}, nil
->>>>>>> 8ed20a60
 }