### General concept
Package database represents a database layer in Dusk Network. Current design should embody both backend-agnostic and storage-agnostic concepts.

###  Terminology

`Storage`: Underlying storage can be any kind of KV stores (BoltDB, LMDB, LevelDB, RocksDB, Redis), non-KV stores (SQLite) or even a custom ACID-complient flat-file store.

`Backend/Driver`: represents a DB implementation that uses one or multiple underlying storages to provide block chain database specifics with regard to particular purpose. It must implement Driver, DB and Tx intefaces.

Interfaces exposed to upper layers:

- `database.Driver`: DB connection initiator. Inspired by database/sql/driver
- `database.DB`: A thin layer on top of database.Tx providing a manageable Tx execution. Inspired by BoltDB
- `database.Tx`: A transaction layer tightly coupled with DUSK block chain specifics to fully benefit from underlying storage capabilities


### Available Drivers

- `/database/heavy` driver is designed to provide efficient, robust and persistent DUSK block chain DB on top of syndtr/goleveldb/leveldb store (unofficial LevelDB porting). It must be Mainnet-complient.

- `/database/lite` driver is designed to provide human-readable DUSK block chain DB for DevNet needs only. As is based on SQLite3, any SQL browser can be used as blockchain explorer.

### Code example:

```

// By changing Driver type, one can switch between different backends
// Each backend is bound to one or multiple underlying stores
databaseDriverType := "Lite"
readonly := false

// Retrieve
driver := database.From(databaseDriverType)
db, err := driver.Open(path, protocol.DevNet, readonly)

h := &block.Header{}
// Populate h

// a managed read-write DB Tx
err = db.Update(func(tx database.Tx) error {
	err := tx.WriteHeader(h)
	return err
})

// a managed read-only DB Tx
retrievedHeight := 0
err = db.View(func(tx database.Tx) error {
	header, err := tx.GetBlockHeaderByHash(h.Hash)
	retrievedHeight = header.Height
	return err
})

db.Close()

```

### Additional features

Additional features to be provided by a Driver:

- Read-only transactions/connections
<<<<<<< HEAD
- One read-write transactions, many read-only transactions
- Validated storage connection
- Profiling / Stats strutures to collect statistics around latency and history of any transaction
=======
- One read-write transaction, many read-only transactions
- Validated storage conn
- Profiling / Stats to collect statistics around latency and history of transactions
>>>>>>> 8fa910c2
- Traces to log transactions data
- Alarming to trigger an event in case of critical backend or storage failure
- Iterators/Cursors


### Pending development

- Implement a driver that uses RocksDB, LDBM or BoltDB as a KV store. This driver should serve as a second option for Mainnet. <|MERGE_RESOLUTION|>--- conflicted
+++ resolved
@@ -56,23 +56,17 @@
 
 ### Additional features
 
-Additional features to be provided by a Driver:
+Additional features that can be provided by a Driver:
 
 - Read-only transactions/connections
-<<<<<<< HEAD
-- One read-write transactions, many read-only transactions
 - Validated storage connection
-- Profiling / Stats strutures to collect statistics around latency and history of any transaction
-=======
-- One read-write transaction, many read-only transactions
-- Validated storage conn
-- Profiling / Stats to collect statistics around latency and history of transactions
->>>>>>> 8fa910c2
-- Traces to log transactions data
-- Alarming to trigger an event in case of critical backend or storage failure
+- Profiling: Collect transactions and connections statistics
+- Traces: Log transactions data
+- Alarming: Trigger an event in case of critical backend or storage failure
 - Iterators/Cursors
+- Thread-safety: One read-write transaction, many read-only transactions
 
 
 ### Pending development
 
-- Implement a driver that uses RocksDB, LDBM or BoltDB as a KV store. This driver should serve as a second option for Mainnet. +- Implement a driver that uses RocksDB, LDBM or BoltDB as a KV store. This driver should serve as a second option for Mainnet needs. 