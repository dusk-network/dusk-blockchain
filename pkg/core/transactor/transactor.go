package transactor

import (
	"errors"

	"github.com/dusk-network/dusk-blockchain/pkg/core/consensus"
	"github.com/dusk-network/dusk-blockchain/pkg/core/consensus/maintainer"
	"github.com/dusk-network/dusk-blockchain/pkg/core/database"
	"github.com/dusk-network/dusk-blockchain/pkg/core/database/heavy"
	"github.com/dusk-network/dusk-blockchain/pkg/p2p/peer/processing/chainsync"
	"github.com/dusk-network/dusk-blockchain/pkg/util/nativeutils/eventbus"
	"github.com/dusk-network/dusk-blockchain/pkg/util/nativeutils/rpcbus"
	"github.com/dusk-network/dusk-wallet/block"
	"github.com/dusk-network/dusk-wallet/transactions"
	"github.com/dusk-network/dusk-wallet/wallet"
	zkproof "github.com/dusk-network/dusk-zkproof"
)

// TODO: rename
type Transactor struct {
	w                 *wallet.Wallet
	db                database.DB
	eb                *eventbus.EventBus
	rb                *rpcbus.RPCBus
	fetchDecoys       transactions.FetchDecoys
	fetchInputs       wallet.FetchInputs
	walletOnly        bool
	maintainerStarted bool

	// Passed to the consensus component startup
	c                 *chainsync.Counter
	acceptedBlockChan <-chan block.Block

	// rpcbus channels
	createWalletChan          chan rpcbus.Request
	createFromSeedChan        chan rpcbus.Request
	loadWalletChan            chan rpcbus.Request
	sendBidTxChan             chan rpcbus.Request
	sendStakeTxChan           chan rpcbus.Request
	sendStandardTxChan        chan rpcbus.Request
	getBalanceChan            chan rpcbus.Request
	getUnconfirmedBalanceChan chan rpcbus.Request
	getAddressChan            chan rpcbus.Request
	getTxHistoryChan          chan rpcbus.Request
<<<<<<< HEAD
	automateConsensusTxsChan  chan rpcbus.Request
=======
	isWalletLoadedChan        chan rpcbus.Request
>>>>>>> 11192e2b
}

// Instantiate a new Transactor struct.
func New(eb *eventbus.EventBus, rb *rpcbus.RPCBus, db database.DB,
	counter *chainsync.Counter, fdecoys transactions.FetchDecoys,
	finputs wallet.FetchInputs, walletOnly bool) (*Transactor, error) {
	if db == nil {
		_, db = heavy.CreateDBConnection()
	}

	t := &Transactor{
		w:           nil,
		db:          db,
		eb:          eb,
		rb:          rb,
		c:           counter,
		fetchDecoys: fdecoys,
		fetchInputs: finputs,
		walletOnly:  walletOnly,

		createWalletChan:          make(chan rpcbus.Request, 1),
		createFromSeedChan:        make(chan rpcbus.Request, 1),
		loadWalletChan:            make(chan rpcbus.Request, 1),
		sendBidTxChan:             make(chan rpcbus.Request, 1),
		sendStakeTxChan:           make(chan rpcbus.Request, 1),
		sendStandardTxChan:        make(chan rpcbus.Request, 1),
		getBalanceChan:            make(chan rpcbus.Request, 1),
		getUnconfirmedBalanceChan: make(chan rpcbus.Request, 1),
		getAddressChan:            make(chan rpcbus.Request, 1),
		getTxHistoryChan:          make(chan rpcbus.Request, 1),
<<<<<<< HEAD
		automateConsensusTxsChan:  make(chan rpcbus.Request, 1),
=======
		isWalletLoadedChan:        make(chan rpcbus.Request, 1),
>>>>>>> 11192e2b
	}

	if t.fetchDecoys == nil {
		t.fetchDecoys = fetchDecoys
	}

	if t.fetchInputs == nil {
		t.fetchInputs = fetchInputs
	}

	err := t.registerMethods()
	if err != nil {
		return nil, err
	}

	// topics.AcceptedBlock will be published by Chain subsystem when new block is accepted into blockchain
	t.acceptedBlockChan, _ = consensus.InitAcceptedBlockUpdate(eb)
	return t, err
}

// registers all rpcBus channels
func (t *Transactor) registerMethods() error {
	if err := t.rb.Register(rpcbus.LoadWallet, t.loadWalletChan); err != nil {
		return err
	}

	if err := t.rb.Register(rpcbus.CreateWallet, t.createWalletChan); err != nil {
		return err
	}

	if err := t.rb.Register(rpcbus.CreateFromSeed, t.createFromSeedChan); err != nil {
		return err
	}

	if err := t.rb.Register(rpcbus.SendBidTx, t.sendBidTxChan); err != nil {
		return err
	}

	if err := t.rb.Register(rpcbus.SendStakeTx, t.sendStakeTxChan); err != nil {
		return err
	}

	if err := t.rb.Register(rpcbus.SendStandardTx, t.sendStandardTxChan); err != nil {
		return err
	}

	if err := t.rb.Register(rpcbus.GetBalance, t.getBalanceChan); err != nil {
		return err
	}

	if err := t.rb.Register(rpcbus.GetUnconfirmedBalance, t.getUnconfirmedBalanceChan); err != nil {
		return err
	}

	if err := t.rb.Register(rpcbus.GetAddress, t.getAddressChan); err != nil {
		return err
	}

	if err := t.rb.Register(rpcbus.GetTxHistory, t.getTxHistoryChan); err != nil {
		return err
	}

<<<<<<< HEAD
	return t.rb.Register(rpcbus.AutomateConsensusTxs, t.automateConsensusTxsChan)
=======
	return t.rb.Register(rpcbus.IsWalletLoaded, t.isWalletLoadedChan)
>>>>>>> 11192e2b
}

func (t *Transactor) Wallet() (*wallet.Wallet, error) {
	if t.w == nil {
		return nil, errWalletNotLoaded
	}

	return t.w, nil
}

func (t *Transactor) launchMaintainer() error {
	if t.w == nil {
		return errWalletNotLoaded
	}

	if t.maintainerStarted {
		return errors.New("consensus transactions are already being automated")
	}

	k, err := t.w.ReconstructK()
	if err != nil {
		return err
	}

	log.Infof("maintainer is starting")
	m := maintainer.New(t.eb, t.rb, t.w.ConsensusKeys().BLSPubKeyBytes, zkproof.CalculateM(k))
	go m.Listen()
	t.maintainerStarted = true
	return nil
}<|MERGE_RESOLUTION|>--- conflicted
+++ resolved
@@ -42,11 +42,8 @@
 	getUnconfirmedBalanceChan chan rpcbus.Request
 	getAddressChan            chan rpcbus.Request
 	getTxHistoryChan          chan rpcbus.Request
-<<<<<<< HEAD
 	automateConsensusTxsChan  chan rpcbus.Request
-=======
 	isWalletLoadedChan        chan rpcbus.Request
->>>>>>> 11192e2b
 }
 
 // Instantiate a new Transactor struct.
@@ -77,11 +74,8 @@
 		getUnconfirmedBalanceChan: make(chan rpcbus.Request, 1),
 		getAddressChan:            make(chan rpcbus.Request, 1),
 		getTxHistoryChan:          make(chan rpcbus.Request, 1),
-<<<<<<< HEAD
 		automateConsensusTxsChan:  make(chan rpcbus.Request, 1),
-=======
 		isWalletLoadedChan:        make(chan rpcbus.Request, 1),
->>>>>>> 11192e2b
 	}
 
 	if t.fetchDecoys == nil {
@@ -144,11 +138,11 @@
 		return err
 	}
 
-<<<<<<< HEAD
-	return t.rb.Register(rpcbus.AutomateConsensusTxs, t.automateConsensusTxsChan)
-=======
+	if err := t.rb.Register(rpcbus.AutomateConsensusTxs, t.automateConsensusTxsChan); err != nil {
+		return err
+	}
+
 	return t.rb.Register(rpcbus.IsWalletLoaded, t.isWalletLoadedChan)
->>>>>>> 11192e2b
 }
 
 func (t *Transactor) Wallet() (*wallet.Wallet, error) {
