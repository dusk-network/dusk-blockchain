--- conflicted
+++ resolved
@@ -62,25 +62,18 @@
 	}
 }
 
-<<<<<<< HEAD
 func (bg *blockGenerator) UpdatePrevBlock(b block.Block) {
 	bg.prevBlock = b
 }
-=======
-func (bg *blockGenerator) GenerateBlock(round uint64, seed []byte) (*block.Block, error) {
+
+func (bg *blockGenerator) GenerateBlock(round uint64, seed []byte, proof []byte, score []byte) (*block.Block, error) {
+
+	if round <= bg.prevBlock.Header.Height {
+		return nil, fmt.Errorf("target round (%d) must be higher than previous block round %d", round, bg.prevBlock.Header.Height)
+	}
+
 	// TODO Missing fields for forging the block
 	// - CertHash
-	// - PrevBlock
->>>>>>> 8dae032e
-
-func (bg *blockGenerator) GenerateBlock(round uint64, seed []byte, proof []byte, score []byte) (*block.Block, error) {
-
-	if round <= bg.prevBlock.Header.Height {
-		return nil, fmt.Errorf("target round (%d) must be higher than previous block round %d", round, bg.prevBlock.Header.Height)
-	}
-
-	// TODO Missing fields for forging the block
-	// - CertHash
 
 	certHash, _ := crypto.RandEntropy(32)
 
@@ -91,20 +84,13 @@
 
 	// Construct header
 	h := &block.Header{
-		Version:   0,
-		Timestamp: time.Now().Unix(),
-		Height:    round,
-<<<<<<< HEAD
-		PrevBlock: bg.prevBlock.Header.Hash,
-		TxRoot:    nil,
-=======
-		// TODO: store/get previous block hash from somewhere
-		PrevBlockHash: make([]byte, 32),
+		Version:       0,
+		Timestamp:     time.Now().Unix(),
+		Height:        round,
+		PrevBlockHash: bg.prevBlock.Header.Hash,
 		TxRoot:        nil,
->>>>>>> 8dae032e
-
-		Seed:     seed,
-		CertHash: certHash,
+		Seed:          seed,
+		CertHash:      certHash,
 	}
 
 	// Construct the candidate block
@@ -123,7 +109,6 @@
 		return nil, err
 	}
 
-<<<<<<< HEAD
 	// Ensure the forged block satisfies all chain rules
 	if err := verifiers.CheckBlock(bg.db, bg.prevBlock, *candidateBlock); err != nil {
 		return nil, err
@@ -224,8 +209,4 @@
 	// This could be achieved with a request to dusk-wallet
 
 	return tx, nil
-=======
-	// TODO: maybe verify the block before returning it
-	return b, nil
->>>>>>> 8dae032e
 }