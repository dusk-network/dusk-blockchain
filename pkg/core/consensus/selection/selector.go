package selection

import (
	"bytes"
	"sync"
	"time"

	"github.com/dusk-network/dusk-blockchain/pkg/core/consensus"
	"github.com/dusk-network/dusk-blockchain/pkg/core/consensus/header"
	"github.com/dusk-network/dusk-blockchain/pkg/p2p/wire/topics"
	"github.com/dusk-network/dusk-blockchain/pkg/util/nativeutils/eventbus"
)

type selector struct {
	publisher eventbus.Publisher
	handler   *scoreHandler
	lock      sync.RWMutex
	bestEvent *ScoreEvent

	timer   *timer
	timeout time.Duration

	stepper consensus.Stepper
	signer  consensus.Signer
}

// NewComponent creates and launches the component which responsibility is to validate
// and select the best score among the blind bidders. The component publishes under
// the topic BestScoreTopic
func NewComponent(publisher eventbus.Publisher, timeout time.Duration) *selector {
	return &selector{
		timeout:   timeout,
		publisher: publisher,
	}
}

func (s *selector) Initialize(stepper consensus.Stepper, signer consensus.Signer, subscribe consensus.Subscriber, r consensus.RoundUpdate) []consensus.TopicListener {
	s.stepper = stepper
	s.signer = signer
	s.handler = newScoreHandler(r.BidList)

	scoreSubscriber := consensus.TopicListener{
<<<<<<< HEAD
		Topic:         topics.Score,
		Preprocessors: []eventbus.Preprocessor{&consensus.Validator{}},
		Listener:      scoreListener,
=======
		Topic:    topics.Score,
		Listener: consensus.NewFilteringListener(s.CollectScoreEvent, s.Filter),
>>>>>>> e2fdcb3c
	}

	regenSubscriber := consensus.TopicListener{
		Topic:    topics.Regeneration,
		Listener: consensus.NewSimpleListener(s.CollectRegeneration),
	}

	return []consensus.TopicListener{scoreSubscriber, regenSubscriber}
}

func (s *selector) Finalize() {
	s.stopSelection()
}

func (s *selector) CollectScoreEvent(e consensus.Event) error {
	ev := &ScoreEvent{}
	if err := UnmarshalScoreEvent(&e.Payload, ev); err != nil {
		return err
	}

	return s.Process(ev)
}

// Filter always returns false, as we don't do committee checks on bidders.
// Bidder relevant checks like proof verifications are done further down the pipeline
// (see `Process`).
// Implements consensus.Component
func (s *selector) Filter(hdr header.Header) bool {
	return false
}

func (s *selector) CollectRegeneration(e consensus.Event) error {
	s.handler.LowerThreshold()
	s.IncreaseTimeOut()
	s.setBestEvent(nil)
	s.startSelection()
	return nil
}

func (s *selector) startSelection() {
	s.timer.start(s.timeout)
}

func (s *selector) stopSelection() {
	s.timer.stop()
}

func (s *selector) Process(ev *ScoreEvent) error {
	if s.handler.Priority(s.getBestEvent(), ev) {
		// if the current best score has priority, we return
		return nil
	}

	if err := s.handler.Verify(ev); err != nil {
		return err
	}

	if err := s.repropagate(ev); err != nil {
		return err
	}

	s.setBestEvent(ev)
	return nil
}

func (s *selector) IncreaseTimeOut() {
	s.timeout = s.timeout * 2
}

func (s *selector) publishBestEvent() error {
	buf := new(bytes.Buffer)
	bestEvent := s.getBestEvent()

	s.signer.SendWithHeader(topics.BestScore, bestEvent.VoteHash, buf)
	s.stepper.RequestStepUpdate()
	return nil
}

func (s *selector) repropagate(ev *ScoreEvent) error {
	buf := topics.Score.ToBuffer()
	if err := MarshalScoreEvent(&buf, ev); err != nil {
		return err
	}

	s.publisher.Publish(topics.Gossip, &buf)
	return nil
}

func (s *selector) getBestEvent() *ScoreEvent {
	s.lock.RLock()
	defer s.lock.RUnlock()
	bestEvent := s.bestEvent
	return bestEvent
}

func (s *selector) setBestEvent(ev *ScoreEvent) {
	s.lock.Lock()
	defer s.lock.Unlock()
	s.bestEvent = ev
}<|MERGE_RESOLUTION|>--- conflicted
+++ resolved
@@ -40,14 +40,9 @@
 	s.handler = newScoreHandler(r.BidList)
 
 	scoreSubscriber := consensus.TopicListener{
-<<<<<<< HEAD
 		Topic:         topics.Score,
 		Preprocessors: []eventbus.Preprocessor{&consensus.Validator{}},
-		Listener:      scoreListener,
-=======
-		Topic:    topics.Score,
-		Listener: consensus.NewFilteringListener(s.CollectScoreEvent, s.Filter),
->>>>>>> e2fdcb3c
+		Listener:      consensus.NewFilteringListener(s.CollectScoreEvent, s.Filter),
 	}
 
 	regenSubscriber := consensus.TopicListener{
