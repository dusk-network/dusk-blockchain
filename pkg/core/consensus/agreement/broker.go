--- conflicted
+++ resolved
@@ -2,11 +2,8 @@
 
 import (
 	"bytes"
-<<<<<<< HEAD
 	"encoding/binary"
 	"errors"
-=======
->>>>>>> 7644a48a
 
 	log "github.com/sirupsen/logrus"
 	"gitlab.dusk.network/dusk-core/dusk-go/pkg/core/consensus"
