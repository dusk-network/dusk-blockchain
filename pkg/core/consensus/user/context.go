--- conflicted
+++ resolved
@@ -161,10 +161,7 @@
 		NodeWeights:         make(map[string]uint64),
 		NodeBLS:             make(map[string][]byte),
 		WinningBlockHash:    make([]byte, 32),
-<<<<<<< HEAD
-=======
 		SigSetHash:          make([]byte, 32),
->>>>>>> cb355812
 	}
 
 	ctx.setLastHeader()
