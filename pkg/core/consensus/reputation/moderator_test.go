package reputation_test

import (
	"bytes"
	"encoding/binary"
	"testing"
	"time"

	"github.com/stretchr/testify/assert"
	"gitlab.dusk.network/dusk-core/dusk-go/pkg/core/consensus"
	"gitlab.dusk.network/dusk-core/dusk-go/pkg/core/consensus/msg"
	"gitlab.dusk.network/dusk-core/dusk-go/pkg/core/consensus/reputation"
	"gitlab.dusk.network/dusk-core/dusk-go/pkg/crypto"
	"gitlab.dusk.network/dusk-core/dusk-go/pkg/p2p/wire"
	"gitlab.dusk.network/dusk-core/dusk-go/pkg/p2p/wire/encoding"
)

// This test assures proper functionality of adding strikes to a certain
// committee member, up to the MaxStrikes count.
func TestStrikes(t *testing.T) {
	eventBus, removeProvisionerChan := launchModerator()
	// Update round
	consensus.UpdateRound(eventBus, 1)

<<<<<<< HEAD
	time.Sleep(1 * time.Second)
=======
	// Wait for the round to update...
	time.Sleep(500 * time.Millisecond)
>>>>>>> 3fd18a98

	// Send enough strikes for one person so we receive something on removeProvisionerChan
	node, _ := crypto.RandEntropy(32)
	for i := uint8(0); i < reputation.MaxStrikes; i++ {
		publishStrike(1, eventBus, node)
	}

	// We should now receive the public key of the provisioner who has exceeded maxStrikes
	select {
	case offenderBuf := <-removeProvisionerChan:
		assert.Equal(t, offenderBuf.Bytes(), node)
	case <-time.After(2 * time.Second):
		assert.Fail(t, "too long")
	}
}

// This test assures proper behaviour of the `offenders` map on a round update.
func TestClean(t *testing.T) {
	eventBus, removeProvisionerChan := launchModerator()
	// Update round
	consensus.UpdateRound(eventBus, 1)

	// Wait for the round to update...
	time.Sleep(500 * time.Millisecond)

	// Add a strike
	node, _ := crypto.RandEntropy(32)
	publishStrike(1, eventBus, node)
	// wait a bit for the referee to strike...
	time.Sleep(time.Millisecond * 100)

	// Update round
	consensus.UpdateRound(eventBus, 2)
	// Wait for the round to update...
	time.Sleep(500 * time.Millisecond)
	// send MaxStrikes-1 strikes
	for i := uint8(0); i < reputation.MaxStrikes-1; i++ {
		publishStrike(2, eventBus, node)
	}

	// check if we get anything on removeProvisionerChan
	timer := time.After(time.Millisecond * 100)
	select {
	case <-removeProvisionerChan:
		assert.Fail(t, "should not have exceeded maxStrikes for the node")
	case <-timer:
		// success
	}
}

func launchModerator() (wire.EventBroker, chan *bytes.Buffer) {
	eventBus := wire.NewEventBus()
	reputation.Launch(eventBus)
	removeProvisionerChan := make(chan *bytes.Buffer, 1)
	eventBus.Subscribe(msg.RemoveProvisionerTopic, removeProvisionerChan)
	return eventBus, removeProvisionerChan
}

func publishStrike(round uint64, eb wire.EventBroker, keys ...[]byte) {
	buf := new(bytes.Buffer)
	if err := encoding.WriteUint64(buf, binary.LittleEndian, round); err != nil {
		panic(err)
	}

	if err := encoding.WriteVarInt(buf, uint64(len(keys))); err != nil {
		panic(err)
	}

	for _, key := range keys {
		if err := encoding.WriteVarBytes(buf, key); err != nil {
			panic(err)
		}
	}

	eb.Publish(msg.AbsenteesTopic, buf)
}<|MERGE_RESOLUTION|>--- conflicted
+++ resolved
@@ -22,12 +22,8 @@
 	// Update round
 	consensus.UpdateRound(eventBus, 1)
 
-<<<<<<< HEAD
-	time.Sleep(1 * time.Second)
-=======
 	// Wait for the round to update...
 	time.Sleep(500 * time.Millisecond)
->>>>>>> 3fd18a98
 
 	// Send enough strikes for one person so we receive something on removeProvisionerChan
 	node, _ := crypto.RandEntropy(32)
