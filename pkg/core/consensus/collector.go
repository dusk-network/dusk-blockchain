--- conflicted
+++ resolved
@@ -4,11 +4,7 @@
 	"bytes"
 	"encoding/binary"
 
-<<<<<<< HEAD
-	"github.com/dusk-network/dusk-blockchain/pkg/core/consensus/msg"
-=======
 	"github.com/dusk-network/dusk-blockchain/pkg/core/block"
->>>>>>> 7d6c65aa
 	"github.com/dusk-network/dusk-blockchain/pkg/core/consensus/user"
 	"github.com/dusk-network/dusk-blockchain/pkg/core/marshalling"
 	"github.com/dusk-network/dusk-blockchain/pkg/p2p/wire/encoding"
@@ -125,11 +121,7 @@
 // Collect as defined in the EventCollector interface. It reconstructs the bidList and notifies about it
 func (c *acceptedBlockCollector) Collect(r bytes.Buffer) error {
 	b := block.NewBlock()
-<<<<<<< HEAD
 	if err := marshalling.UnmarshalBlock(r, b); err != nil {
-=======
-	if err := block.Unmarshal(&r, b); err != nil {
->>>>>>> 7d6c65aa
 		return err
 	}
 
