package reduction

import (
	"bytes"

	"github.com/dusk-network/dusk-blockchain/pkg/core/consensus/header"
	"github.com/dusk-network/dusk-blockchain/pkg/p2p/wire"
	"github.com/dusk-network/dusk-blockchain/pkg/p2p/wire/encoding"
	"github.com/dusk-network/dusk-crypto/bls"
	"github.com/dusk-network/dusk-wallet/key"
	"golang.org/x/crypto/ed25519"
)

type (
	// Reduction represents a provisioner vote during the Block Reduction phase of
	// the consensus.
	Reduction struct {
		*header.Header
		SignedHash []byte
	}

	// UnMarshaller marshals and unmarshals Reduction events.
	UnMarshaller struct {
		*header.UnMarshaller
	}
)

// New returns and empty Reduction event.
func New() *Reduction {
	return &Reduction{
		Header: &header.Header{},
	}
}

// Equal as specified in the Event interface
func (e *Reduction) Equal(ev wire.Event) bool {
	other, ok := ev.(*Reduction)
	return ok && (bytes.Equal(e.PubKeyBLS, other.PubKeyBLS)) &&
		(e.Round == other.Round) && (e.Step == other.Step)
}

// NewUnMarshaller returns an initialized UnMarshaller.
func NewUnMarshaller() *UnMarshaller {
	return &UnMarshaller{header.NewUnMarshaller()}
}

// Deserialize a Reduction event from a buffer to its struct representation.
func (u *UnMarshaller) Deserialize(b *bytes.Buffer) (wire.Event, error) {
	ev := New()
	if err := u.Unmarshal(b, ev); err != nil {
		return nil, err
	}

	return ev, nil
}

// Unmarshal unmarshals the buffer into a Reduction event.
func (u *UnMarshaller) Unmarshal(r *bytes.Buffer, ev wire.Event) error {
	bev := ev.(*Reduction)
	err := u.UnMarshaller.Unmarshal(r, bev.Header)
	if err != nil {
		return err
	}

	bev.SignedHash = make([]byte, 33)
	if err = encoding.ReadBLS(r, bev.SignedHash); err != nil {
		return err
	}

	return nil
}

// Marshal a Reduction event into a buffer.
func (u *UnMarshaller) Marshal(r *bytes.Buffer, ev wire.Event) error {
	bev := ev.(*Reduction)
	if err := u.UnMarshaller.Marshal(r, bev.Header); err != nil {
		return err
	}

	if err := encoding.WriteBLS(r, bev.SignedHash); err != nil {
		return err
	}

	return nil
}

// UnmarshalVoteSet unmarshals a slice of Reduction events from a buffer.
// TODO: generalize the set/array marshalling/unmarshalling through an interface
func (u *UnMarshaller) UnmarshalVoteSet(r *bytes.Buffer) ([]wire.Event, error) {
	length, err := encoding.ReadVarInt(r)
	if err != nil {
		return nil, err
	}

	evs := make([]wire.Event, length)
	for i := uint64(0); i < length; i++ {
		rev, err := u.Deserialize(r)
		if err != nil {
			return nil, err
		}

		evs[i] = rev
	}

	return evs, nil
}

// MarshalVoteSet marshals a slice of Reduction events to a buffer.
func (u *UnMarshaller) MarshalVoteSet(r *bytes.Buffer, evs []wire.Event) error {
	if err := encoding.WriteVarInt(r, uint64(len(evs))); err != nil {
		return err
	}

	for _, event := range evs {
		if err := u.Marshal(r, event); err != nil {
			return err
		}
	}

	return nil
}

// SignBuffer is a shortcut to BLS and ED25519 sign a reduction message
func SignBuffer(buf *bytes.Buffer, keys key.ConsensusKeys) error {
	e := New()
	if err := header.UnmarshalSignableVote(buf, e.Header); err != nil {
		return err
	}

	signed, err := Sign(e, keys)
	if err != nil {
		return err
	}

	*buf = *signed
	return nil
}

<<<<<<< HEAD
// Sign will add the BLS and Ed25519 signatures to a Reduction event.
func Sign(e *Reduction, keys key.ConsensusKeys) (*bytes.Buffer, error) {
=======
// Sign adds the BLS and Ed25519 signatures to a Reduction event.
func Sign(e *Reduction, keys user.Keys) (*bytes.Buffer, error) {
>>>>>>> 7d6c65aa
	if err := BlsSign(e, keys); err != nil {
		return nil, err
	}

	outbuf := new(bytes.Buffer)
	unMarshaller := NewUnMarshaller()
	if err := unMarshaller.Marshal(outbuf, e); err != nil {
		return nil, err
	}

	signature := ed25519.Sign(*keys.EdSecretKey, outbuf.Bytes())
	signed := new(bytes.Buffer)
	if err := encoding.Write512(signed, signature); err != nil {
		return nil, err
	}

	if err := encoding.Write256(signed, keys.EdPubKeyBytes); err != nil {
		return nil, err
	}

	if _, err := signed.Write(outbuf.Bytes()); err != nil {
		return nil, err
	}

	return signed, nil
}

// BlsSign is a shortcut to create a BLS signature of a reduction vote and fill the
// proper field in Reduction struct
func BlsSign(ev *Reduction, keys key.ConsensusKeys) error {
	buf := new(bytes.Buffer)

	if err := header.MarshalSignableVote(buf, ev.Header); err != nil {
		return err
	}

	signedHash, err := bls.Sign(keys.BLSSecretKey, keys.BLSPubKey, buf.Bytes())
	if err != nil {
		return err
	}
	ev.SignedHash = signedHash.Compress()
	ev.PubKeyBLS = keys.BLSPubKeyBytes
	return nil
}<|MERGE_RESOLUTION|>--- conflicted
+++ resolved
@@ -136,13 +136,8 @@
 	return nil
 }
 
-<<<<<<< HEAD
-// Sign will add the BLS and Ed25519 signatures to a Reduction event.
+// Sign adds the BLS and Ed25519 signatures to a Reduction event.
 func Sign(e *Reduction, keys key.ConsensusKeys) (*bytes.Buffer, error) {
-=======
-// Sign adds the BLS and Ed25519 signatures to a Reduction event.
-func Sign(e *Reduction, keys user.Keys) (*bytes.Buffer, error) {
->>>>>>> 7d6c65aa
 	if err := BlsSign(e, keys); err != nil {
 		return nil, err
 	}
