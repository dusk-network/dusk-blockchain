--- conflicted
+++ resolved
@@ -49,11 +49,7 @@
 // Initialize the reduction component, by instantiating the handler and creating
 // the topic subscribers.
 // Implements consensus.Component
-<<<<<<< HEAD
 func (r *reducer) Initialize(stepper consensus.Stepper, signer consensus.Signer, subscriber consensus.Subscriber, ru consensus.RoundUpdate) []consensus.TopicListener {
-=======
-func (r *Reducer) Initialize(stepper consensus.Stepper, signer consensus.Signer, ru consensus.RoundUpdate) []consensus.TopicListener {
->>>>>>> e2fdcb3c
 	r.stepper = stepper
 	r.signer = signer
 	r.subscriber = subscriber
@@ -97,15 +93,9 @@
 	return !r.handler.IsMember(hdr.PubKeyBLS, hdr.Round, hdr.Step)
 }
 
-<<<<<<< HEAD
-func (r *reducer) startReduction() {
-	r.timer.Start(r.timeOut)
-	r.aggregator = newAggregator(r.Halt, r.broker, r.handler, r.rpcBus)
-=======
 func (r *Reducer) startReduction() {
 	r.Timer.Start(r.timeOut)
 	r.aggregator = newAggregator(r.Halt, r.handler, r.rpcBus)
->>>>>>> e2fdcb3c
 }
 
 func (r *Reducer) sendReduction(hash []byte) {
@@ -128,19 +118,11 @@
 
 func (r *Reducer) Halt(hash []byte, svs ...*agreement.StepVotes) {
 	r.subscriber.Unsubscribe(r.reductionID)
-<<<<<<< HEAD
-
-	buf := new(bytes.Buffer)
-	if len(svs) > 0 {
-		if err := agreement.MarshalStepVotes(buf, svs[0]); err != nil {
-			panic(err)
-=======
 	buf := new(bytes.Buffer)
 	if len(svs) > 0 {
 		if err := agreement.MarshalStepVotes(buf, svs[0]); err != nil {
 			lg.WithField("category", "BUG").WithError(err).Errorln("error in marshalling StepVotes")
 			return
->>>>>>> e2fdcb3c
 		}
 	}
 
@@ -154,12 +136,8 @@
 	r.subscriber.Subscribe(topics.Reduction, listener)
 	r.reductionID = listener.ID()
 
-<<<<<<< HEAD
-	r.sendReduction(e.Header.BlockHash)
-=======
 	// sending reduction can very well be done concurrently
-	go r.sendReduction(e.Payload.Bytes())
->>>>>>> e2fdcb3c
+	go r.sendReduction(e.Header.BlockHash)
 	r.startReduction()
 
 	return nil
