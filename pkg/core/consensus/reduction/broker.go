package reduction

import (
	"bytes"
	"encoding/hex"
	"time"

	"github.com/dusk-network/dusk-blockchain/pkg/core/consensus"
	"github.com/dusk-network/dusk-blockchain/pkg/core/consensus/selection"
	"github.com/dusk-network/dusk-blockchain/pkg/p2p/wire/topics"
	"github.com/dusk-network/dusk-blockchain/pkg/util/nativeutils/eventbus"
	"github.com/dusk-network/dusk-blockchain/pkg/util/nativeutils/rpcbus"
	"github.com/dusk-network/dusk-wallet/key"
	log "github.com/sirupsen/logrus"
)

type (
	// Broker is the message broker for the reduction process.
	broker struct {
		filter  *consensus.EventFilter
		Reducer *reducer

		// utility context to group interfaces and channels to be passed around
		ctx *context

		// channels linked to subscribers
		roundUpdateChan <-chan consensus.RoundUpdate
	}
)

func initBroker(eventBroker eventbus.Broker, keys user.Keys, timeout time.Duration, rpcBus *rpcbus.RPCBus) *broker {
	handler := newReductionHandler(keys)
	return newBroker(eventBroker, handler, timeout, rpcBus)
}

// Launch creates and wires a broker, initiating the components that
// have to do with Block Reduction
<<<<<<< HEAD
func Launch(eventBroker eventbus.Broker, keys key.ConsensusKeys, timeout time.Duration, rpcBus *rpcbus.RPCBus) {
	handler := newReductionHandler(keys)
	broker := newBroker(eventBroker, handler, timeout, rpcBus)
=======
func Launch(eventBroker eventbus.Broker, keys user.Keys, timeout time.Duration, rpcBus *rpcbus.RPCBus) {
	broker := initBroker(eventBroker, keys, timeout, rpcBus)
>>>>>>> 7d6c65aa
	go broker.Listen()
}

func launchReductionFilter(eventBroker eventbus.Broker, ctx *context) *consensus.EventFilter {

	filter := consensus.NewEventFilter(ctx.handler, ctx.state, true)
	republisher := consensus.NewRepublisher(eventBroker, topics.Reduction)
	cbListener := eventbus.NewCallbackListener(filter.Collect)
	eventBroker.Subscribe(topics.Reduction, cbListener)
	eventBroker.Register(topics.Reduction, republisher, &consensus.Validator{})
	return filter
}

// newBroker will return a reduction broker.
func newBroker(eventBroker eventbus.Broker, handler *reductionHandler, timeout time.Duration, rpcBus *rpcbus.RPCBus) *broker {
	ctx := newCtx(handler, timeout)
	filter := launchReductionFilter(eventBroker, ctx)
	roundChannel := consensus.InitRoundUpdate(eventBroker)

	b := &broker{
		roundUpdateChan: roundChannel,
		ctx:             ctx,
		filter:          filter,
		Reducer:         newReducer(ctx, eventBroker, filter, rpcBus),
	}

	eventbus.NewTopicListener(eventBroker, b, topics.BestScore, eventbus.CallbackType)
	return b
}

func (b *broker) Collect(r bytes.Buffer) error {
	ev := &selection.ScoreEvent{}
	if err := selection.UnmarshalScoreEvent(&r, ev); err != nil {
		return err
	}
	if len(ev.VoteHash) == 32 {
		b.propagateScore(ev)

	} else {
		b.propagateScore(nil)
	}
	return nil
}

func (b *broker) propagateRound(roundUpdate consensus.RoundUpdate) {
	log.WithFields(log.Fields{
		"process": "reduction",
		"round":   roundUpdate.Round,
	}).Debug("Got round update")
	b.Reducer.end()
	b.Reducer.lock.Lock()
	b.ctx.handler.UpdateProvisioners(roundUpdate.P)
	b.filter.UpdateRound(roundUpdate.Round)
	b.ctx.timer.ResetTimeOut()
	b.Reducer.lock.Unlock()
}

func (b *broker) propagateScore(ev *selection.ScoreEvent) {
	if ev == nil {
		log.WithFields(log.Fields{
			"process": "reduction",
		}).Debug("got empty selection message")
		b.Reducer.startReduction(emptyHash[:])
	} else if ev.Round == b.ctx.state.Round() {
		log.WithFields(log.Fields{
			"process": "reduction",
			"hash":    hex.EncodeToString(ev.VoteHash),
		}).Debug("got selection message")
		b.Reducer.startReduction(ev.VoteHash)
	} else {
		log.WithFields(log.Fields{
			"process":     "reduction",
			"event round": ev.Round,
		}).Debug("got obsolete selection message")
		b.Reducer.startReduction(emptyHash[:])
	}

	b.filter.FlushQueue()
}

// Listen for incoming messages.
func (b *broker) Listen() {
	for {
		roundUpdate := <-b.roundUpdateChan
		b.propagateRound(roundUpdate)
	}
}<|MERGE_RESOLUTION|>--- conflicted
+++ resolved
@@ -35,14 +35,8 @@
 
 // Launch creates and wires a broker, initiating the components that
 // have to do with Block Reduction
-<<<<<<< HEAD
 func Launch(eventBroker eventbus.Broker, keys key.ConsensusKeys, timeout time.Duration, rpcBus *rpcbus.RPCBus) {
-	handler := newReductionHandler(keys)
-	broker := newBroker(eventBroker, handler, timeout, rpcBus)
-=======
-func Launch(eventBroker eventbus.Broker, keys user.Keys, timeout time.Duration, rpcBus *rpcbus.RPCBus) {
 	broker := initBroker(eventBroker, keys, timeout, rpcBus)
->>>>>>> 7d6c65aa
 	go broker.Listen()
 }
 
