--- conflicted
+++ resolved
@@ -231,10 +231,7 @@
 			log.WithFields(log.Fields{
 				"process": "reduction",
 				"round":   b.collector.ctx.state.Round(),
-<<<<<<< HEAD
-=======
 				"step":    b.collector.ctx.state.Step(),
->>>>>>> 2a6fa637
 			}).Debug("Reduction complete")
 			b.eventBus.Publish(b.generationTopic, nil)
 		case ev := <-b.collector.repropagationChannel:
