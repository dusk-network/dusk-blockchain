--- conflicted
+++ resolved
@@ -4,11 +4,6 @@
 	"bytes"
 
 	"github.com/dusk-network/dusk-blockchain/pkg/core/consensus/header"
-<<<<<<< HEAD
-	"github.com/dusk-network/dusk-blockchain/pkg/core/consensus/user"
-=======
-	"github.com/dusk-network/dusk-blockchain/pkg/p2p/wire"
->>>>>>> 33b935e4
 	"github.com/dusk-network/dusk-crypto/bls"
 	"github.com/dusk-network/dusk-wallet/key"
 )
@@ -51,20 +46,9 @@
 }
 
 // MockReduction mocks a Reduction event and returns it.
-<<<<<<< HEAD
-func MockReduction(keys user.Keys, hash []byte, round uint64, step uint8) Reduction {
-	reduction := New()
-	hdr := header.Header{
-		Round:     round,
-		Step:      step,
-		BlockHash: hash,
-		PubKeyBLS: keys.BLSPubKeyBytes,
-	}
-=======
 func MockReduction(keys key.ConsensusKeys, hash []byte, round uint64, step uint8) *Reduction {
 	reduction := MockOutgoingReduction(hash, round, step)
 	reduction.PubKeyBLS = keys.BLSPubKeyBytes
->>>>>>> 33b935e4
 
 	r := new(bytes.Buffer)
 	_ = header.MarshalSignableVote(r, &hdr)
