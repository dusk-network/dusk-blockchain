--- conflicted
+++ resolved
@@ -93,11 +93,7 @@
 
 func (r *reducer) startReduction(sv *agreement.StepVotes) {
 	r.timer.Start(r.timeOut)
-<<<<<<< HEAD
-	r.aggregator = newAggregator(r.Halt, r.broker, r.handler, sv)
-=======
 	r.aggregator = newAggregator(r.Halt, r.handler, sv)
->>>>>>> e2fdcb3c
 }
 
 func (r *reducer) sendReduction(hash []byte) error {
@@ -118,24 +114,12 @@
 // In the latter case no agreement message is pushed forward
 func (r *reducer) Halt(hash []byte, b ...*agreement.StepVotes) {
 	r.subscriber.Unsubscribe(r.reductionID)
-<<<<<<< HEAD
 	r.signer.SendWithHeader(topics.Regeneration, emptyHash[:], nil)
 
-	if len(b) == 2 {
-		if err := r.sendAgreement(hash, b); err != nil {
-			// sending an agreement should never fail
-			panic(err)
-		}
-	}
-
-=======
-	r.broker.Publish(topics.Regeneration, nil)
-
 	// TODO: check if an agreement on an empty block should be propagated
-	if hash != nil && len(b) > 0 {
+	if hash != nil && len(b) == 2 {
 		r.sendAgreement(hash, b)
 	}
->>>>>>> e2fdcb3c
 	r.stepper.RequestStepUpdate()
 }
 
@@ -144,8 +128,7 @@
 	listener := consensus.NewFilteringListener(r.CollectReductionEvent, r.Filter)
 
 	r.subscriber.Subscribe(topics.Reduction, listener)
-<<<<<<< HEAD
-	r.reductionID = reductionID
+	r.reductionID = listener.ID()
 	var sv *agreement.StepVotes
 
 	// If the first step did not have a winning block, we should get an empty buffer
@@ -156,13 +139,6 @@
 		if err != nil {
 			return err
 		}
-=======
-	r.reductionID = listener.ID()
-
-	sv, err := agreement.UnmarshalStepVotes(&e.Payload)
-	if err != nil {
-		return err
->>>>>>> e2fdcb3c
 	}
 
 	r.sendReduction(e.Header.BlockHash)
@@ -173,22 +149,14 @@
 func (r *reducer) sendAgreement(hash []byte, svs []*agreement.StepVotes) {
 	payloadBuf := new(bytes.Buffer)
 	if err := agreement.MarshalVotes(payloadBuf, svs); err != nil {
-<<<<<<< HEAD
-		return err
-=======
 		lg.WithField("category", "BUG").WithError(err).Errorln("cannot marshal the StepVotes")
 		return
->>>>>>> e2fdcb3c
 	}
 
 	sig, err := r.signer.Sign(hash, payloadBuf.Bytes())
 	if err != nil {
-<<<<<<< HEAD
-		return err
-=======
 		lg.WithField("category", "BUG").WithError(err).Errorln("cannot sign the agreement")
 		return
->>>>>>> e2fdcb3c
 	}
 
 	// then we create the full BLS signed Agreement
