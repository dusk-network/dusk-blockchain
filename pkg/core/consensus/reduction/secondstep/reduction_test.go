package secondstep

import (
	"context"
	"errors"
	"fmt"
	"testing"
	"time"

	"github.com/dusk-network/dusk-blockchain/pkg/core/consensus"
	"github.com/dusk-network/dusk-blockchain/pkg/core/consensus/reduction"
	"github.com/dusk-network/dusk-blockchain/pkg/p2p/wire/message"
	"github.com/dusk-network/dusk-blockchain/pkg/p2p/wire/protocol"
	"github.com/dusk-network/dusk-blockchain/pkg/p2p/wire/topics"
	"github.com/dusk-network/dusk-blockchain/pkg/util/nativeutils/eventbus"
	crypto "github.com/dusk-network/dusk-crypto/hash"
	"github.com/stretchr/testify/require"
)

// TestSendReduction tests that the reduction step completes without problems
// and produces a StepVotesMsg in case it receives enough valid Reduction messages
// It uses the recution common test preparation
func TestSendReduction(t *testing.T) {
	round := uint64(1)
	messageToSpawn := 50
	hash, err := crypto.RandEntropy(32)
	require.NoError(t, err)

	timeout := time.Second

	hlp := reduction.NewHelper(messageToSpawn, timeout)
	secondStep := New(hlp.Emitter, 10*time.Second)

	// Generate second StepVotes
	svs := message.GenVotes(hash, 1, 2, hlp.ProvisionersKeys, hlp.P)
	msg := message.NewStepVotesMsg(round, hash, hlp.ThisSender, *svs[0])

	// injecting the stepVotes into secondStep
	stepFn := secondStep.Fn(msg)

	test := reduction.PrepareSendReductionTest(hlp, stepFn)
	test(t)
}

type reductionTest struct {
	batchEvents       func(*reduction.Helper) chan message.Message
	testResultFactory consensus.TestCallback
	testStep          func(*testing.T, consensus.Phase)
}

// nolint
func initiateTableTest(timeout time.Duration, hash []byte, round uint64, step uint8) map[string]reductionTest {

	return map[string]reductionTest{
		"HappyPath": {
			batchEvents: func(hlp *reduction.Helper) chan message.Message {
				evChan := make(chan message.Message, hlp.Nr)

				// creating a batch of Reduction events
				batch := hlp.Spawn(hash, round, step)
				for _, ev := range batch {
					evChan <- message.New(topics.Reduction, ev)
				}
				return evChan
			},

			testResultFactory: func(require *require.Assertions, _ consensus.InternalPacket, streamer *eventbus.GossipStreamer) error {
				_, err := streamer.Read()
				require.NoError(err)

				for i := 0; ; i++ {
					if i == 2 {
						break
					}
					tpcs := streamer.SeenTopics()
					for _, tpc := range tpcs {
						if tpc == topics.Agreement {
							return nil
						}
					}
					streamer.Read()
				}

				return fmt.Errorf("no agreement received")
			},

			// testing that the timeout remained the same after a successful run
			testStep: func(t *testing.T, step consensus.Phase) {
				r := step.(*Phase)

				require.Equal(t, r.TimeOut, timeout)
			},
		},

		"Timeout": {
			// no need to create events as we are testing timeouts
			batchEvents: func(hlp *reduction.Helper) chan message.Message {
				return make(chan message.Message, hlp.Nr)
			},

			// no agreement should be sent at the end of a failing second step reduction
			testResultFactory: func(require *require.Assertions, _ consensus.InternalPacket, streamer *eventbus.GossipStreamer) error {
				wrongChan := make(chan struct{}, 1)
				go func() {
					for i := 0; ; i++ {
						if i == 2 {
							break
						}
						tpcs := streamer.SeenTopics()
						for _, tpc := range tpcs {
							if tpc == topics.Agreement {
								wrongChan <- struct{}{}
								return
							}
						}
						streamer.Read()
					}
				}()
				// 200 milliseconds should be plenty to receive an Agreement,
				// especially since this happens at the end of the
				// reduction step
				c := time.After(200 * time.Millisecond)
				select {
				case <-wrongChan:
					return errors.New("unexpected Agreement message")
				case <-c:
					return nil
				}
			},

			// testing that the timeout doubled
			testStep: func(t *testing.T, step consensus.Phase) {
				r := step.(*Phase)
				require.Equal(t, r.TimeOut, 2*timeout)
			},
		},
	}
}

func TestSecondStepReduction(t *testing.T) {
	step := uint8(2)
	round := uint64(1)
	messageToSpawn := 50
	hash, err := crypto.RandEntropy(32)
	require.NoError(t, err)
	timeout := time.Second

	table := initiateTableTest(timeout, hash, round, step)
	for name, ttest := range table {

		streamer := eventbus.NewGossipStreamer(protocol.TestNet)
		streamListener := eventbus.NewStreamListener(streamer)

		// creating the Helper
		hlp := reduction.NewHelper(messageToSpawn, timeout)
		// wiring the Gossip streamer to capture the gossiped messages
		id := hlp.EventBus.Subscribe(topics.Gossip, streamListener)

		// running the subtest
		t.Run(name, func(t *testing.T) {
			require := require.New(t)
			queue := consensus.NewQueue()

			// setting up the message channel with test-specific messages in it
			evChan := ttest.batchEvents(hlp)

			// running the reduction step
			ctx := context.Background()
			r := consensus.RoundUpdate{
				Round: round,
				P:     *hlp.P,
				Hash:  hash,
				Seed:  hash,
			}

			// spin secondStepVotes
			secondStepReduction := New(hlp.Emitter, timeout)

<<<<<<< HEAD
			round := uint64(1)
			messageToSpawn := 50
			hash, err := crypto.RandEntropy(32)
			require.NoError(err)

			timeout := time.Second

			hlp := reduction.NewHelper(messageToSpawn, timeout)

			// Generate second StepVotes
=======
			// Generate first StepVotes
>>>>>>> ea1c1c1d
			svs := message.GenVotes(hash, 1, 2, hlp.ProvisionersKeys, hlp.P)
			msg := message.NewStepVotesMsg(round, hash, hlp.ThisSender, *svs[0])

			testPhase := consensus.NewTestPhase(t, ttest.testResultFactory, streamer)
			secondStepReduction.SetNext(testPhase)

			// injecting the stepVotes into secondStep
			secondStepReduction.Fn(msg)

			runTestCallback, err := secondStepReduction.Run(ctx, queue, evChan, r, step)
			require.NoError(err)
			// testing the status of the step
			ttest.testStep(t, secondStepReduction)
			// here the tests are performed on the result of the step
			_, err = runTestCallback(ctx, queue, evChan, r, step+1)
			// hopefully with no error
			require.NoError(err)
		})

		hlp.EventBus.Unsubscribe(topics.Gossip, id)
	}
}<|MERGE_RESOLUTION|>--- conflicted
+++ resolved
@@ -176,20 +176,7 @@
 			// spin secondStepVotes
 			secondStepReduction := New(hlp.Emitter, timeout)
 
-<<<<<<< HEAD
-			round := uint64(1)
-			messageToSpawn := 50
-			hash, err := crypto.RandEntropy(32)
-			require.NoError(err)
-
-			timeout := time.Second
-
-			hlp := reduction.NewHelper(messageToSpawn, timeout)
-
 			// Generate second StepVotes
-=======
-			// Generate first StepVotes
->>>>>>> ea1c1c1d
 			svs := message.GenVotes(hash, 1, 2, hlp.ProvisionersKeys, hlp.P)
 			msg := message.NewStepVotesMsg(round, hash, hlp.ThisSender, *svs[0])
 
