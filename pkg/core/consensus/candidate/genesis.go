package candidate

import (
	"bytes"
	"encoding/hex"

<<<<<<< HEAD
	"github.com/dusk-network/dusk-blockchain/pkg/core/consensus"
	"github.com/dusk-network/dusk-blockchain/pkg/core/data/transactions"
=======
	"github.com/dusk-network/dusk-blockchain/pkg/core/data/ipc/keys"
>>>>>>> 6322664a
	"github.com/dusk-network/dusk-blockchain/pkg/p2p/wire/message"
	crypto "github.com/dusk-network/dusk-crypto/hash"
)

// GenerateGenesisBlock is a developer utility for regenerating the genesis block
// as they would be different per network type. Once a genesis block is
// approved, its hex blob should be copied into config.TestNetGenesisBlob
<<<<<<< HEAD
func GenerateGenesisBlock(e *consensus.Emitter, generatorPubKey *transactions.PublicKey) (string, error) {
	g := New(e, generatorPubKey)
=======
func GenerateGenesisBlock(rb *rpcbus.RPCBus, generatorPubKey *keys.PublicKey) (string, error) {
	g := &Generator{
		rpcBus:    rb,
		genPubKey: generatorPubKey,
		ctx:       context.Background(),
	}
>>>>>>> 6322664a

	// TODO: do we need to generate correct proof and score
	seed, _ := crypto.RandEntropy(33)
	proof, _ := crypto.RandEntropy(32)
	score, _ := crypto.RandEntropy(32)

	b, err := g.(*generator).GenerateBlock(0, seed, proof, score, make([]byte, 32), [][]byte{{0}})
	if err != nil {
		return "", err
	}

	buf := new(bytes.Buffer)
	if err := message.MarshalBlock(buf, b); err != nil {
		return "", err
	}

	return hex.EncodeToString(buf.Bytes()), nil
}<|MERGE_RESOLUTION|>--- conflicted
+++ resolved
@@ -4,12 +4,8 @@
 	"bytes"
 	"encoding/hex"
 
-<<<<<<< HEAD
 	"github.com/dusk-network/dusk-blockchain/pkg/core/consensus"
-	"github.com/dusk-network/dusk-blockchain/pkg/core/data/transactions"
-=======
 	"github.com/dusk-network/dusk-blockchain/pkg/core/data/ipc/keys"
->>>>>>> 6322664a
 	"github.com/dusk-network/dusk-blockchain/pkg/p2p/wire/message"
 	crypto "github.com/dusk-network/dusk-crypto/hash"
 )
@@ -17,24 +13,18 @@
 // GenerateGenesisBlock is a developer utility for regenerating the genesis block
 // as they would be different per network type. Once a genesis block is
 // approved, its hex blob should be copied into config.TestNetGenesisBlob
-<<<<<<< HEAD
-func GenerateGenesisBlock(e *consensus.Emitter, generatorPubKey *transactions.PublicKey) (string, error) {
-	g := New(e, generatorPubKey)
-=======
-func GenerateGenesisBlock(rb *rpcbus.RPCBus, generatorPubKey *keys.PublicKey) (string, error) {
-	g := &Generator{
-		rpcBus:    rb,
+func GenerateGenesisBlock(e *consensus.Emitter, generatorPubKey *keys.PublicKey) (string, error) {
+	g := &generator{
+		Emitter:   e,
 		genPubKey: generatorPubKey,
-		ctx:       context.Background(),
 	}
->>>>>>> 6322664a
 
 	// TODO: do we need to generate correct proof and score
 	seed, _ := crypto.RandEntropy(33)
 	proof, _ := crypto.RandEntropy(32)
 	score, _ := crypto.RandEntropy(32)
 
-	b, err := g.(*generator).GenerateBlock(0, seed, proof, score, make([]byte, 32), [][]byte{{0}})
+	b, err := g.GenerateBlock(0, seed, proof, score, make([]byte, 32), [][]byte{{0}})
 	if err != nil {
 		return "", err
 	}
