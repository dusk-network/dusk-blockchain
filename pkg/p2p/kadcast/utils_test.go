package kadcast

import (
	"bytes"
	"encoding/binary"
	"math"
	"testing"

<<<<<<< HEAD
	"github.com/stretchr/testify/require"

	"github.com/dusk-network/dusk-blockchain/pkg/p2p/wire/encoding"
=======
	"github.com/dusk-network/dusk-blockchain/pkg/p2p/kadcast/encoding"
>>>>>>> 0560dc63
	crypto "github.com/dusk-network/dusk-crypto/hash"
	"github.com/stretchr/testify/assert"
)

<<<<<<< HEAD
func TestPOW(t *testing.T) {
	a := Peer{
		ip:   [4]byte{192, 169, 1, 1},
		port: 25519,
		id:   [16]byte{22, 22, 22, 22, 22, 22, 22, 22, 22, 22, 22, 22, 22, 22, 22, 22},
	}

	assert.NotNil(t, a.computePeerNonce())
}

=======
>>>>>>> 0560dc63
func TestWriteTCPFrame(t *testing.T) {
	writePayload := bytes.NewBufferString("some payload data")

	conn := &bytes.Buffer{}
	if err := writeTCPFrame(conn, writePayload.Bytes()); err != nil {
		t.Error(err)
	}

	readPayload, err := readTCPFrame(conn)
	if err != nil {
		t.Error(err)
	}

	if !bytes.Equal(readPayload, writePayload.Bytes()) {
		t.Error("payload read is invalid")
	}
}

func TestWriteTCPFrameErr(t *testing.T) {
	writePayload := make([]byte, MaxFrameSize+1)

	conn := &bytes.Buffer{}
	if err := writeTCPFrame(conn, writePayload); err != ErrExceedMaxLen {
		t.Error("expect frame size error")
	}
}

func TestReadTCPFrameErr(t *testing.T) {

	frame := new(bytes.Buffer)

	var b [4]byte
	binary.LittleEndian.PutUint32(b[:], uint32(MaxFrameSize+1))
	_, _ = frame.Write(b[:])

	readPayload, err := readTCPFrame(frame)
	if readPayload != nil {
		t.Error("expect an nil payload ")
	}
	if err != ErrExceedMaxLen {
		t.Error("expect frame size error")
	}
}

// TestClassifyDistance compares classifyDistance result with the result of the
// floor of log2 calculation over 64bits distances
func TestClassifyDistance(t *testing.T) {

	c := 0
	for {

		b, _ := crypto.RandEntropy(8)
		var distance [16]byte
		copy(distance[:], b)

		result := float64(classifyDistance(distance))

		v := binary.LittleEndian.Uint64(distance[:])
		expected := math.Floor(math.Log2(float64(v)))

		if expected != result {
			t.Error("classifyDistance result not equal floor(log2(distance))")
		}

		if c++; c == 10 {
			break
		}
	}

	// check corner cases
	var distance [16]byte
	if classifyDistance(distance) != 0 {
		t.Errorf("invalid calculation on 0 distance")
	}
}

func TestGenerateRandomDelegates(t *testing.T) {

	ip := [4]byte{127, 0, 0, 1}
	id := [16]byte{1, 2, 3, 4}

	in := make([]encoding.PeerInfo, 10)
	for i := 0; i < len(in); i++ {
		in[i] = encoding.PeerInfo{IP: ip,
			Port: uint16(i),
			ID:   id}
	}

	for i := 0; i < len(in); i++ {
		var beta uint8 = uint8(i)
<<<<<<< HEAD
		out := make([]Peer, 0)
		err := generateRandomDelegates(beta, in, &out)
		require.Nil(t, err)
=======
		out := make([]encoding.PeerInfo, 0)
		generateRandomDelegates(beta, in, &out)
>>>>>>> 0560dc63

		if len(out) != int(beta) {
			t.Errorf("could not manage to generate %d delegates", beta)
		}
	}

	beta := uint8(len(in) * 2)
<<<<<<< HEAD
	out := make([]Peer, 0)
	err := generateRandomDelegates(beta, in, &out)
	require.Nil(t, err)
=======
	out := make([]encoding.PeerInfo, 0)
	generateRandomDelegates(beta, in, &out)
>>>>>>> 0560dc63

	if len(out) != len(in) {
		t.Error("could not manage to generate n delegates")
	}
}<|MERGE_RESOLUTION|>--- conflicted
+++ resolved
@@ -6,30 +6,10 @@
 	"math"
 	"testing"
 
-<<<<<<< HEAD
-	"github.com/stretchr/testify/require"
-
-	"github.com/dusk-network/dusk-blockchain/pkg/p2p/wire/encoding"
-=======
 	"github.com/dusk-network/dusk-blockchain/pkg/p2p/kadcast/encoding"
->>>>>>> 0560dc63
 	crypto "github.com/dusk-network/dusk-crypto/hash"
-	"github.com/stretchr/testify/assert"
 )
 
-<<<<<<< HEAD
-func TestPOW(t *testing.T) {
-	a := Peer{
-		ip:   [4]byte{192, 169, 1, 1},
-		port: 25519,
-		id:   [16]byte{22, 22, 22, 22, 22, 22, 22, 22, 22, 22, 22, 22, 22, 22, 22, 22},
-	}
-
-	assert.NotNil(t, a.computePeerNonce())
-}
-
-=======
->>>>>>> 0560dc63
 func TestWriteTCPFrame(t *testing.T) {
 	writePayload := bytes.NewBufferString("some payload data")
 
@@ -120,14 +100,8 @@
 
 	for i := 0; i < len(in); i++ {
 		var beta uint8 = uint8(i)
-<<<<<<< HEAD
-		out := make([]Peer, 0)
-		err := generateRandomDelegates(beta, in, &out)
-		require.Nil(t, err)
-=======
 		out := make([]encoding.PeerInfo, 0)
 		generateRandomDelegates(beta, in, &out)
->>>>>>> 0560dc63
 
 		if len(out) != int(beta) {
 			t.Errorf("could not manage to generate %d delegates", beta)
@@ -135,14 +109,8 @@
 	}
 
 	beta := uint8(len(in) * 2)
-<<<<<<< HEAD
-	out := make([]Peer, 0)
-	err := generateRandomDelegates(beta, in, &out)
-	require.Nil(t, err)
-=======
 	out := make([]encoding.PeerInfo, 0)
 	generateRandomDelegates(beta, in, &out)
->>>>>>> 0560dc63
 
 	if len(out) != len(in) {
 		t.Error("could not manage to generate n delegates")
