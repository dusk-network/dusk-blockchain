--- conflicted
+++ resolved
@@ -85,15 +85,9 @@
 	pac.payload = append(pac.payload[:], numBytes...)
 	// Serialize the Peers to get them in `wire-format`,
 	// basically, represented as bytes.
-<<<<<<< HEAD
+
 	for i := 0; i < len(kClosestPeers); i++ {
 		pac.payload = append(pac.payload[:], marshalPeer(&kClosestPeers[i])...)
-=======
-	for _, peer := range kClosestPeers {
-		//TODO: fix it
-		//nolint:gosec
-		pac.payload = append(pac.payload[:], marshalPeer(&peer)...)
->>>>>>> 3b96e21f
 	}
 	return len(kClosestPeers)
 }
