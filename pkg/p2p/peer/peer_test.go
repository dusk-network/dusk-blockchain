--- conflicted
+++ resolved
@@ -14,11 +14,8 @@
 	"github.com/dusk-network/dusk-blockchain/pkg/core/marshalling"
 	"github.com/dusk-network/dusk-blockchain/pkg/core/tests/helper"
 	"github.com/dusk-network/dusk-blockchain/pkg/p2p/peer"
-<<<<<<< HEAD
 	"github.com/dusk-network/dusk-blockchain/pkg/p2p/peer/dupemap"
 	"github.com/dusk-network/dusk-blockchain/pkg/p2p/peer/peermsg"
-=======
->>>>>>> 779a1c81
 	"github.com/dusk-network/dusk-blockchain/pkg/p2p/peer/processing"
 	"github.com/dusk-network/dusk-blockchain/pkg/p2p/peer/processing/chainsync"
 	"github.com/dusk-network/dusk-blockchain/pkg/p2p/wire/protocol"
@@ -61,7 +58,7 @@
 	l := eventbus.NewChanListener(agreementChan)
 	eb.Subscribe(topics.Agreement, l)
 
-	go peerReader.Listen(eb, dupemap.NewDupeMap(0), rpcBus, chainsync.NewCounter(eb), nil, protocol.FullNode)
+	go peerReader.Listen(eb, dupemap.NewDupeMap(0), rpcBus, chainsync.NewCounter(eb), nil, protocol.FullNode, 30*time.Second)
 
 	// We should get the message through this channel
 	<-agreementChan
@@ -116,36 +113,6 @@
 	assert.Equal(t, decoded, buf.Bytes())
 }
 
-<<<<<<< HEAD
-// Test that the 'ping' message is sent correctly, and that a 'pong' message will result.
-func TestPingLoop(t *testing.T) {
-	bus := eventbus.New()
-	client, srv := net.Pipe()
-
-	responseChan := make(chan *bytes.Buffer, 10)
-	writer := peer.NewWriter(client, processing.NewGossip(protocol.TestNet), bus)
-	go writer.Serve(responseChan, make(chan struct{}, 1), protocol.FullNode)
-
-	// Set up the other end of the exchange
-	responseChan2 := make(chan *bytes.Buffer, 10)
-	writer2 := peer.NewWriter(srv, processing.NewGossip(protocol.TestNet), bus)
-	go writer2.Serve(responseChan2, make(chan struct{}, 1), protocol.FullNode)
-	// Give the goroutine some time to start
-	time.Sleep(100 * time.Millisecond)
-
-	reader := peer.NewReader(client, processing.NewGossip(protocol.TestNet), make(chan struct{}, 1))
-	go reader.Listen(bus, dupemap.NewDupeMap(0), rpcbus.New(), &chainsync.Counter{}, responseChan2, protocol.FullNode)
-
-	// We should eventually get a pong message out of responseChan2
-	buf := <-responseChan2
-	topic, err := topics.Extract(buf)
-	if err != nil {
-		t.Fatal(err)
-	}
-
-	assert.Equal(t, topics.Pong.String(), topic.String())
-}
-
 // Test that peers with a LightNode service flag only get specific
 // messages, and can only send specific messages.
 func TestServiceFlagGuard(t *testing.T) {
@@ -159,7 +126,7 @@
 	go writer.Serve(responseChan, make(chan struct{}, 1), protocol.LightNode)
 
 	reader := peer.NewReader(client, processing.NewGossip(protocol.TestNet), make(chan struct{}, 1))
-	go reader.Listen(bus, dupemap.NewDupeMap(0), rpcbus.New(), &chainsync.Counter{}, responseChan, protocol.LightNode)
+	go reader.Listen(bus, dupemap.NewDupeMap(0), rpcbus.New(), &chainsync.Counter{}, responseChan, protocol.LightNode, 30*time.Second)
 
 	// Send an agreement buffer from the peer. This should not be routed
 	g := processing.NewGossip(protocol.TestNet)
@@ -211,7 +178,7 @@
 	// Setting up the peer
 	responseChan := make(chan *bytes.Buffer, 10)
 	reader := peer.NewReader(client, processing.NewGossip(protocol.TestNet), make(chan struct{}, 1))
-	go reader.Listen(bus, dupemap.NewDupeMap(0), rb, &chainsync.Counter{}, responseChan, protocol.FullNode)
+	go reader.Listen(bus, dupemap.NewDupeMap(0), rb, &chainsync.Counter{}, responseChan, protocol.FullNode, 30*time.Second)
 
 	// Should not attempt to send a `mempool` message
 	select {
@@ -294,8 +261,6 @@
 	}
 }
 
-=======
->>>>>>> 779a1c81
 func BenchmarkWriter(b *testing.B) {
 	bus := eventbus.New()
 
