--- conflicted
+++ resolved
@@ -10,11 +10,6 @@
 
 	"github.com/dusk-network/dusk-blockchain/pkg/config"
 	"github.com/dusk-network/dusk-blockchain/pkg/core/consensus"
-<<<<<<< HEAD
-	"github.com/dusk-network/dusk-blockchain/pkg/core/consensus/agreement"
-	"github.com/dusk-network/dusk-blockchain/pkg/core/marshalling"
-=======
->>>>>>> eabdae4d
 	"github.com/dusk-network/dusk-blockchain/pkg/core/tests/helper"
 	"github.com/dusk-network/dusk-blockchain/pkg/p2p/peer"
 	"github.com/dusk-network/dusk-blockchain/pkg/p2p/peer/dupemap"
@@ -102,13 +97,8 @@
 
 	go func(g *processing.Gossip) {
 		responseChan := make(chan *bytes.Buffer)
-<<<<<<< HEAD
-		writer := peer.NewWriter(client, g, bus)
+		writer := peer.NewWriter(client, g, bus, 30*time.Millisecond)
 		go writer.Serve(responseChan, make(chan struct{}, 1), protocol.FullNode)
-=======
-		writer := peer.NewWriter(client, g, bus, 30*time.Millisecond)
-		go writer.Serve(responseChan, make(chan struct{}, 1))
->>>>>>> eabdae4d
 
 		bufCopy := buf
 		responseChan <- &bufCopy
@@ -133,7 +123,7 @@
 func TestServiceFlagGuard(t *testing.T) {
 	bus := eventbus.New()
 	client, srv := net.Pipe()
-	agChan := make(chan bytes.Buffer, 1)
+	agChan := make(chan message.Message, 1)
 	bus.Subscribe(topics.Agreement, eventbus.NewChanListener(agChan))
 
 	responseChan := make(chan *bytes.Buffer, 10)
@@ -145,10 +135,11 @@
 
 	// Send an agreement buffer from the peer. This should not be routed
 	g := processing.NewGossip(protocol.TestNet)
-	buf := makeAgreementBuffer(15)
-	assert.NoError(t, g.Process(buf))
-
-	_, err := srv.Write(buf.Bytes())
+	msg := makeAgreementGossip(15)
+	buf, err := message.Marshal(msg)
+	assert.NoError(t, g.Process(&buf))
+
+	_, err = srv.Write(buf.Bytes())
 	assert.NoError(t, err)
 
 	// Should not get anything on the agChan
@@ -161,8 +152,10 @@
 
 	// Now, attempt to send an agreement buffer to the peer. It should
 	// never arrive.
-	buf = makeAgreementBuffer(15)
-	bus.Publish(topics.Gossip, buf)
+	msg = makeAgreementGossip(15)
+	buf, err = message.Marshal(msg)
+	msg = message.New(topics.Agreement, buf)
+	bus.Publish(topics.Gossip, msg)
 
 	srv.SetReadDeadline(time.Now().Add(2 * time.Second))
 	_, err = srv.Read([]byte{0})
@@ -185,9 +178,9 @@
 	client, srv := net.Pipe()
 
 	// Channels for monitoring the event bus
-	agChan := make(chan bytes.Buffer, 1)
+	agChan := make(chan message.Message, 1)
 	bus.Subscribe(topics.Agreement, eventbus.NewChanListener(agChan))
-	blkChan := make(chan bytes.Buffer, 1)
+	blkChan := make(chan message.Message, 1)
 	bus.Subscribe(topics.Block, eventbus.NewChanListener(blkChan))
 
 	// Setting up the peer
@@ -205,11 +198,11 @@
 
 	// Should not send a `getdata` on a tx `inv`
 	g := processing.NewGossip(protocol.TestNet)
-	message := &peermsg.Inv{}
+	msg := &peermsg.Inv{}
 	hash, _ := crypto.RandEntropy(32)
-	message.AddItem(peermsg.InvTypeMempoolTx, hash)
+	msg.AddItem(peermsg.InvTypeMempoolTx, hash)
 	buf := new(bytes.Buffer)
-	assert.NoError(t, message.Encode(buf))
+	assert.NoError(t, msg.Encode(buf))
 	assert.NoError(t, topics.Prepend(buf, topics.Inv))
 	assert.NoError(t, g.Process(buf))
 
@@ -224,8 +217,9 @@
 	}
 
 	// Should not respond to consensus messages
-	buf = makeAgreementBuffer(15)
-	assert.NoError(t, g.Process(buf))
+	agMsg := makeAgreementGossip(15)
+	agBuf, err := message.Marshal(agMsg)
+	assert.NoError(t, g.Process(&agBuf))
 
 	_, err = srv.Write(buf.Bytes())
 	assert.NoError(t, err)
@@ -238,11 +232,11 @@
 	}
 
 	// Should be able to ask for and receive blocks
-	message = &peermsg.Inv{}
+	msg = &peermsg.Inv{}
 	hash, _ = crypto.RandEntropy(32)
-	message.AddItem(peermsg.InvTypeBlock, hash)
+	msg.AddItem(peermsg.InvTypeBlock, hash)
 	buf = new(bytes.Buffer)
-	assert.NoError(t, message.Encode(buf))
+	assert.NoError(t, msg.Encode(buf))
 	assert.NoError(t, topics.Prepend(buf, topics.Inv))
 	assert.NoError(t, g.Process(buf))
 
@@ -260,7 +254,7 @@
 	// Let's give a block back
 	blk := helper.RandomBlock(t, 1, 1)
 	buf = new(bytes.Buffer)
-	assert.NoError(t, marshalling.MarshalBlock(buf, blk))
+	assert.NoError(t, message.MarshalBlock(buf, blk))
 	assert.NoError(t, topics.Prepend(buf, topics.Block))
 	assert.NoError(t, g.Process(buf))
 
@@ -292,7 +286,6 @@
 	}
 }
 
-<<<<<<< HEAD
 func respondToGetLastBlock(rb *rpcbus.RPCBus) {
 	c := make(chan rpcbus.Request, 1)
 	rb.Register(rpcbus.GetLastBlock, c)
@@ -309,10 +302,7 @@
 	}(c)
 }
 
-func makeAgreementBuffer(keyAmount int) *bytes.Buffer {
-=======
 func makeAgreementGossip(keyAmount int) message.Message {
->>>>>>> eabdae4d
 	p, keys := consensus.MockProvisioners(keyAmount)
 	aggro := message.MockAgreement(make([]byte, 32), 1, 1, keys, p)
 	return message.New(topics.Agreement, aggro)
