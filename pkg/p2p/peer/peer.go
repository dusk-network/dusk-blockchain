package peer

import (
	"bytes"
	"errors"
	"io"
	"net"
	"sync"
	"time"

	log "github.com/sirupsen/logrus"

	"github.com/dusk-network/dusk-blockchain/pkg/config"
	"github.com/dusk-network/dusk-blockchain/pkg/core/database/heavy"
	"github.com/dusk-network/dusk-blockchain/pkg/p2p/peer/dupemap"
	"github.com/dusk-network/dusk-blockchain/pkg/p2p/peer/processing"
	"github.com/dusk-network/dusk-blockchain/pkg/p2p/peer/processing/chainsync"
	"github.com/dusk-network/dusk-blockchain/pkg/p2p/wire/checksum"
	"github.com/dusk-network/dusk-blockchain/pkg/p2p/wire/protocol"
	"github.com/dusk-network/dusk-blockchain/pkg/p2p/wire/topics"
	"github.com/dusk-network/dusk-blockchain/pkg/util/nativeutils/eventbus"
	"github.com/dusk-network/dusk-blockchain/pkg/util/nativeutils/rpcbus"
)

var readWriteTimeout = 60 * time.Second // Max idle time for a peer
const KeepAliveTime = 30 * time.Second  // Send keepalive message after inactivity for this amount of time

var l *log.Entry = log.WithField("process", "peer")

// Router is an abstraction over the message router used by a
// peer.Reader.
type Router interface {
	// Collect a message and route it to the proper component.
	Collect(*bytes.Buffer) error
}

// Connection holds the TCP connection to another node, and it's known protocol magic.
// The `net.Conn` is guarded by a mutex, to allow both multicast and one-to-one
// communication between peers.
type Connection struct {
	lock sync.Mutex
	net.Conn
	gossip *processing.Gossip
}

// GossipConnector calls Gossip.Process on the message stream incoming from the
// ringbuffer
// It absolves the function previously carried over by the Gossip preprocessor.
type GossipConnector interface {
	io.WriteCloser
}

type FullConnector struct {
	gossip *processing.Gossip
	*Connection
}

func (g *FullConnector) Write(b []byte) (int, error) {
	buf := bytes.NewBuffer(b)
	if err := g.gossip.Process(buf); err != nil {
		return 0, err
	}

	return g.Connection.Write(buf.Bytes())
}

type LightConnector struct {
	gossip *processing.Gossip
	*Connection
}

func (l *LightConnector) Write(b []byte) (int, error) {
	if !l.canSend(b[0]) {
		return 0, nil
	}

	buf := bytes.NewBuffer(b)
	if err := l.gossip.Process(buf); err != nil {
		return 0, err
	}

	return l.Connection.Write(buf.Bytes())
}

func (l *LightConnector) canSend(topicByte byte) bool {
	switch topics.Topic(topicByte) {
	case topics.Block, topics.Inv, topics.Ping, topics.Pong:
		return true
	default:
		return false
	}
}

// Writer abstracts all of the logic and fields needed to write messages to
// other network nodes.
type Writer struct {
	*Connection
	subscriber eventbus.Subscriber
	gossipID   uint32
<<<<<<< HEAD
=======
	keepAlive  time.Duration
	// TODO: add service flag
>>>>>>> eabdae4d
}

// Reader abstracts all of the logic and fields needed to receive messages from
// other network nodes.
type Reader struct {
	*Connection
	router   Router
	exitChan chan<- struct{} // Way to kill the WriteLoop
}

// NewWriter returns a Writer. It will still need to be initialized by
// subscribing to the gossip topic with a stream handler, and by running the WriteLoop
// in a goroutine..
func NewWriter(conn net.Conn, gossip *processing.Gossip, subscriber eventbus.Subscriber, keepAlive ...time.Duration) *Writer {
	kas := 30 * time.Second
	if len(keepAlive) > 0 {
		kas = keepAlive[0]
	}
	pw := &Writer{
		Connection: &Connection{
			Conn:   conn,
			gossip: gossip,
		},
		subscriber: subscriber,
		keepAlive:  kas,
	}

	return pw
}

// NewReader returns a Reader. It will still need to be initialized by
// running ReadLoop in a goroutine.
func NewReader(conn net.Conn, gossip *processing.Gossip, exitChan chan<- struct{}) *Reader {
	return &Reader{
		Connection: &Connection{
			Conn:   conn,
			gossip: gossip,
		},
		exitChan: exitChan,
	}
}

// ReadMessage reads from the connection
func (c *Connection) ReadMessage() ([]byte, error) {
	length, err := c.gossip.UnpackLength(c.Conn)
	if err != nil {
		return nil, err
	}

	// read a [length]byte from connection
	buf := make([]byte, int(length))
	_, err = io.ReadFull(c.Conn, buf)
	if err != nil {
		return nil, err
	}

	return buf, err
}

// Connect will perform the protocol handshake with the peer. If successful
func (p *Writer) Connect() (protocol.ServiceFlag, error) {
	serviceFlag, err := p.Handshake()
	if err != nil {
		p.Conn.Close()
		return 0, err
	}

	return serviceFlag, nil
}

// Accept will perform the protocol handshake with the peer.
func (p *Reader) Accept() (protocol.ServiceFlag, error) {
	serviceFlag, err := p.Handshake()
	if err != nil {
		p.Conn.Close()
		return 0, err
	}

	return serviceFlag, nil
}

// Serve utilizes two different methods for writing to the open connection
func (w *Writer) Serve(writeQueueChan <-chan *bytes.Buffer, exitChan chan struct{}, serviceFlag protocol.ServiceFlag) {
	defer w.onDisconnect()

	// Any gossip topics are written into interrupt-driven ringBuffer
	// Single-consumer pushes messages to the socket
	var g GossipConnector

	if serviceFlag == protocol.FullNode {
		g = &FullConnector{w.gossip, w.Connection}
	} else {
		g = &LightConnector{w.gossip, w.Connection}
	}

	w.gossipID = w.subscriber.Subscribe(topics.Gossip, eventbus.NewStreamListener(g))

	// writeQueue - FIFO queue
	// writeLoop pushes first-in message to the socket
	w.writeLoop(writeQueueChan, exitChan)
}

func (w *Writer) onDisconnect() {
	log.Infof("Connection to %s terminated", w.Connection.RemoteAddr().String())
	w.Conn.Close()
	w.subscriber.Unsubscribe(topics.Gossip, w.gossipID)
}

func (w *Writer) writeLoop(writeQueueChan <-chan *bytes.Buffer, exitChan chan struct{}) {

	for {
		select {
		case buf := <-writeQueueChan:
			if err := w.gossip.Process(buf); err != nil {
				l.WithError(err).Warnln("error processing outgoing message")
				continue
			}

			if _, err := w.Connection.Write(buf.Bytes()); err != nil {
				l.WithField("queue", "writequeue").WithError(err).Warnln("error writing message")
				exitChan <- struct{}{}
			}
		case <-exitChan:
			return
		}
	}
}

// Listen will set up the correct router for the peer, and starts
// listening for messages.
// Should be called in a go-routine, after a successful handshake with
// a peer.
func (p *Reader) Listen(publisher eventbus.Publisher, dupeMap *dupemap.DupeMap, rpcBus *rpcbus.RPCBus, counter *chainsync.Counter, responseChan chan<- *bytes.Buffer, serviceFlag protocol.ServiceFlag, keepAliveTime time.Duration) {
	_, db := heavy.CreateDBConnection()
	if !config.Get().General.LightNode {
		router := newRouter(publisher, dupeMap, db, rpcBus, counter, responseChan, p.Conn.RemoteAddr().String(), serviceFlag)
		p.router = router

		// On each new connection the node sends topics.Mempool to
		// retrieve mempool txs from the new peer
		if serviceFlag == protocol.FullNode {
			go func() {
				if err := router.dataRequestor.RequestMempoolItems(); err != nil {
					l.WithError(err).Warnln("error sending topics.Mempool message")
				}
			}()
		}
	} else {
		p.router = newLightRouter(publisher, db, rpcBus, counter, responseChan, p.Conn.RemoteAddr().String())
	}

	p.ReadLoop(keepAliveTime)
}

// ReadLoop will block on the read until a message is read, or until the deadline
// is reached. Eventual duplicated messages are silently discarded.
func (p *Reader) ReadLoop(keepAliveTime time.Duration) {
	defer p.Conn.Close()

	// Set up a timer, which triggers the sending of a `keepalive` message
	// when fired.
	timer, quitChan := p.keepAliveLoop(keepAliveTime)

	defer func() {
		p.exitChan <- struct{}{}
		quitChan <- struct{}{}
	}()

	for {
		// Refresh the read deadline
		p.Conn.SetReadDeadline(time.Now().Add(readWriteTimeout))

		b, err := p.ReadMessage()
		if err != nil {
			l.WithError(err).Warnln("error reading message")
			return
		}

		message, cs, err := checksum.Extract(b)
		if err != nil {
			l.WithError(err).Warnln("error reading message")
			return
		}

		if !checksum.Verify(message, cs) {
			l.WithError(errors.New("invalid checksum")).Warnln("error reading message")
			return
		}

		// TODO: error here should be checked in order to decrease reputation
		// or blacklist spammers
		err = p.router.Collect(message)
		if err != nil {
			log.WithError(err).Errorln("error routing message")
		}

		// Reset the keepalive timer
		timer.Reset(keepAliveTime)
	}
}

func (p *Reader) keepAliveLoop(keepAliveTime time.Duration) (*time.Timer, chan struct{}) {
	timer := time.NewTimer(keepAliveTime)
	quitChan := make(chan struct{}, 1)
	go func(p *Reader, t *time.Timer, quitChan chan struct{}) {
		for {
			select {
			case <-t.C:
				p.Connection.keepAlive()
			case <-quitChan:
				t.Stop()
				return
			}
		}
	}(p, timer, quitChan)

	return timer, quitChan
}

func (c *Connection) keepAlive() error {
	buf := new(bytes.Buffer)
	if err := topics.Prepend(buf, topics.Ping); err != nil {
		return err
	}

	if err := c.gossip.Process(buf); err != nil {
		return err
	}

	_, err := c.Write(buf.Bytes())
	return err
}

// Write a message to the connection.
// Conn needs to be locked, as this function can be called both by the WriteLoop,
// and by the writer on the ring buffer.
func (c *Connection) Write(b []byte) (int, error) {
	c.lock.Lock()
	c.Conn.SetWriteDeadline(time.Now().Add(readWriteTimeout))
	n, err := c.Conn.Write(b)
	c.lock.Unlock()
	return n, err
}

// Addr returns the peer's address as a string.
func (c *Connection) Addr() string {
	return c.Conn.RemoteAddr().String()
}<|MERGE_RESOLUTION|>--- conflicted
+++ resolved
@@ -31,7 +31,7 @@
 // peer.Reader.
 type Router interface {
 	// Collect a message and route it to the proper component.
-	Collect(*bytes.Buffer) error
+	Collect([]byte) error
 }
 
 // Connection holds the TCP connection to another node, and it's known protocol magic.
@@ -97,11 +97,8 @@
 	*Connection
 	subscriber eventbus.Subscriber
 	gossipID   uint32
-<<<<<<< HEAD
-=======
 	keepAlive  time.Duration
 	// TODO: add service flag
->>>>>>> eabdae4d
 }
 
 // Reader abstracts all of the logic and fields needed to receive messages from
