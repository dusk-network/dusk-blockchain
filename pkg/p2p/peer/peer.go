package peer

import (
	"bytes"
	"encoding/hex"
	"errors"
	"io"
	"net"
	"sync"
	"time"

	"github.com/dusk-network/dusk-blockchain/pkg/config"
	"github.com/dusk-network/dusk-blockchain/pkg/core/consensus/capi"

	log "github.com/sirupsen/logrus"

	"github.com/dusk-network/dusk-blockchain/pkg/p2p/peer/processing"
	"github.com/dusk-network/dusk-blockchain/pkg/p2p/wire/checksum"
	"github.com/dusk-network/dusk-blockchain/pkg/p2p/wire/topics"
	"github.com/dusk-network/dusk-blockchain/pkg/util/nativeutils/eventbus"
)

var l = log.WithField("process", "peer")

// Connection holds the TCP connection to another node, and it's known protocol magic.
// The `net.Conn` is guarded by a mutex, to allow both multicast and one-to-one
// communication between peers.
type Connection struct {
	lock sync.Mutex
	net.Conn
	gossip *processing.Gossip
}

// GossipConnector calls Gossip.Process on the message stream incoming from the
// ringbuffer
// It absolves the function previously carried over by the Gossip preprocessor.
type GossipConnector struct {
	gossip *processing.Gossip
	*Connection
}

func (g *GossipConnector) Write(b []byte) (int, error) {
	buf := bytes.NewBuffer(b)
	if err := g.gossip.Process(buf); err != nil {
		return 0, err
	}

	return g.Connection.Write(buf.Bytes())
}

// Writer abstracts all of the logic and fields needed to write messages to
// other network nodes.
type Writer struct {
	*Connection
	subscriber eventbus.Subscriber
	gossipID   uint32
	keepAlive  time.Duration
	// TODO: add service flag
}

// Reader abstracts all of the logic and fields needed to receive messages from
// other network nodes.
type Reader struct {
	*Connection
	processor    *MessageProcessor
	responseChan chan<- bytes.Buffer
	exitChan     chan<- struct{} // Way to kill the WriteLoop
	// TODO: add service flag
}

// NewWriter returns a Writer. It will still need to be initialized by
// subscribing to the gossip topic with a stream handler, and by running the WriteLoop
// in a goroutine..
func NewWriter(conn net.Conn, gossip *processing.Gossip, subscriber eventbus.Subscriber, keepAlive ...time.Duration) *Writer {
	kas := 30 * time.Second
	if len(keepAlive) > 0 {
		kas = keepAlive[0]
	}
	pw := &Writer{
		Connection: &Connection{
			Conn:   conn,
			gossip: gossip,
		},
		subscriber: subscriber,
		keepAlive:  kas,
	}

	return pw
}

<<<<<<< HEAD
=======
// NewReader returns a Reader. It will still need to be initialized by
// running ReadLoop in a goroutine.
func NewReader(conn net.Conn, gossip *processing.Gossip, dupeMap *dupemap.DupeMap, publisher eventbus.Publisher, rpcBus *rpcbus.RPCBus, counter *chainsync.Counter, responseChan chan<- *bytes.Buffer, exitChan chan<- struct{}) *Reader {
	pconn := &Connection{
		Conn:   conn,
		gossip: gossip,
	}

	_, db := heavy.CreateDBConnection()

	dataRequestor := responding.NewDataRequestor(db, rpcBus, responseChan)

	reader := &Reader{
		Connection: pconn,
		exitChan:   exitChan,
		router: &messageRouter{
			publisher:       publisher,
			dupeMap:         dupeMap,
			blockHashBroker: responding.NewBlockHashBroker(db, responseChan),
			synchronizer:    chainsync.NewChainSynchronizer(publisher, rpcBus, responseChan, counter),
			dataRequestor:   dataRequestor,
			dataBroker:      responding.NewDataBroker(db, rpcBus, responseChan),
			candidateBroker: responding.NewCandidateBroker(rpcBus, responseChan),
			ponger:          processing.NewPonger(responseChan),
			peerInfo:        conn.RemoteAddr().String(),
		},
	}

	// On each new connection the node sends topics.Mempool to retrieve mempool
	// txs from the new peer
	go func() {
		if err := dataRequestor.RequestMempoolItems(); err != nil {
			l.WithError(err).Warnln("error sending topics.Mempool message")
		}
	}()

	return reader
}

>>>>>>> 1c83045f
// ReadMessage reads from the connection
func (c *Connection) ReadMessage() ([]byte, error) {
	length, err := c.gossip.UnpackLength(c.Conn)
	if err != nil {
		return nil, err
	}

	// read a [length]byte from connection
	buf := make([]byte, int(length))
	_, err = io.ReadFull(c.Conn, buf)
	if err != nil {
		return nil, err
	}

	return buf, err
}

// Connect will perform the protocol handshake with the peer. If successful
func (w *Writer) Connect() error {
	if err := w.Handshake(); err != nil {
		_ = w.Conn.Close()
		return err
	}

	if config.Get().API.Enabled {
		go func() {
			store := capi.GetStormDBInstance()
			addr := w.Addr()
			peerJSON := capi.PeerJSON{
				Address:  addr,
				Type:     "Writer",
				Method:   "Connect",
				LastSeen: time.Now(),
			}
			err := store.Save(&peerJSON)
			if err != nil {
				log.Error("failed to save peerJSON into StormDB")
			}

			// save count
			peerCount := capi.PeerCount{
				ID:       addr,
				LastSeen: time.Now(),
			}
			err = store.Save(&peerCount)
			if err != nil {
				log.Error("failed to save peerCount into StormDB")
			}
		}()
	}

	return nil
}

// Accept will perform the protocol handshake with the peer.
func (p *Reader) Accept() error {
	if err := p.Handshake(); err != nil {
		_ = p.Conn.Close()
		return err
	}

	if config.Get().API.Enabled {
		go func() {
			store := capi.GetStormDBInstance()
			addr := p.Addr()
			peerJSON := capi.PeerJSON{
				Address:  addr,
				Type:     "Reader",
				Method:   "Accept",
				LastSeen: time.Now(),
			}
			err := store.Save(&peerJSON)
			if err != nil {
				log.Error("failed to save peer into StormDB")
			}

			// save count
			peerCount := capi.PeerCount{
				ID:       addr,
				LastSeen: time.Now(),
			}
			err = store.Save(&peerCount)
			if err != nil {
				log.Error("failed to save peerCount into StormDB")
			}

		}()
	}

	return nil
}

// Serve utilizes two different methods for writing to the open connection
func (w *Writer) Serve(writeQueueChan <-chan bytes.Buffer, exitChan chan struct{}) {
	defer w.onDisconnect()

	// Any gossip topics are written into interrupt-driven ringBuffer
	// Single-consumer pushes messages to the socket
	g := &GossipConnector{w.gossip, w.Connection}
	w.gossipID = w.subscriber.Subscribe(topics.Gossip, eventbus.NewStreamListener(g))

	// writeQueue - FIFO queue
	// writeLoop pushes first-in message to the socket
	w.writeLoop(writeQueueChan, exitChan)
}

func (w *Writer) onDisconnect() {
	log.WithField("address", w.Connection.RemoteAddr().String()).Infof("Connection terminated")
	_ = w.Conn.Close()
	w.subscriber.Unsubscribe(topics.Gossip, w.gossipID)

	if config.Get().API.Enabled {
		go func() {
			store := capi.GetStormDBInstance()
			addr := w.Addr()
			peerJSON := capi.PeerJSON{
				Address:  addr,
				Type:     "Writer",
				Method:   "onDisconnect",
				LastSeen: time.Now(),
			}
			err := store.Save(&peerJSON)
			if err != nil {
				log.Error("failed to save peer into StormDB")
			}

			// delete count
			peerCount := capi.PeerCount{
				ID: addr,
			}
			err = store.Delete(&peerCount)
			if err != nil {
				log.Error("failed to Delete peerCount into StormDB")
			}
		}()
	}

}

func (w *Writer) writeLoop(writeQueueChan <-chan bytes.Buffer, exitChan chan struct{}) {
	for {
		select {
		case buf := <-writeQueueChan:
			if err := w.gossip.Process(&buf); err != nil {
				l.WithError(err).Warnln("error processing outgoing message")
				continue
			}

			if _, err := w.Connection.Write(buf.Bytes()); err != nil {
				l.WithField("queue", "writequeue").WithError(err).Warnln("error writing message")
				exitChan <- struct{}{}
			}
		case <-exitChan:
			log.Error("writeLoop, exitChan called")
			if config.Get().API.Enabled {
				go func() {
					addr := w.Addr()
					peerCount := capi.PeerCount{
						ID: addr,
					}
					store := capi.GetStormDBInstance()
					// delete count
					err := store.Delete(&peerCount)
					if err != nil {
						log.Error("writeLoop, failed to Delete peerCount into StormDB")
					}
				}()
			}
			return
		}
	}
}

// ReadLoop will block on the read until a message is read, or until the deadline
// is reached. Should be called in a go-routine, after a successful handshake with
// a peer. Eventual duplicated messages are silently discarded.
func (p *Reader) ReadLoop() {
	// As the peer ReadLoop is at the front-line of P2P network, receiving a
	// malformed frame by an adversary node could lead to a panic.
	// In such situation, the node should survive but adversary conn gets dropped
	// defer func() {
	// 	if r := recover(); r != nil {
	// 		log.Errorf("Peer %s failed with critical issue: %v", p.RemoteAddr(), r)
	// 	}
	// }()

	p.readLoop()
}

func (p *Reader) readLoop() {
	defer func() {
		_ = p.Conn.Close()
	}()

	readWriteTimeout := time.Duration(config.Get().Timeout.TimeoutReadWrite) * time.Second  // Max idle time for a peer
	keepAliveTime := time.Duration(config.Get().Timeout.TimeoutKeepAliveTime) * time.Second // Send keepalive message after inactivity for this amount of time

	// Set up a timer, which triggers the sending of a `keepalive` message
	// when fired.
	timer, quitChan := p.keepAliveLoop()

	defer func() {
		p.exitChan <- struct{}{}
		quitChan <- struct{}{}
	}()

	for {
		// Refresh the read deadline
		err := p.Conn.SetReadDeadline(time.Now().Add(readWriteTimeout))
		if err != nil {
			l.WithError(err).Warnf("error setting read timeout")
		}

		b, err := p.ReadMessage()
		if err != nil {
			l.WithError(err).Warnln("error reading message")
			return
		}

		message, cs, err := checksum.Extract(b)
		if err != nil {
			l.WithError(err).Warnln("error reading Extract message")
			return
		}

		if !checksum.Verify(message, cs) {
			l.WithError(errors.New("invalid checksum")).Warnln("error reading message")
			return
		}

<<<<<<< HEAD
		go func() {
			// TODO: error here should be checked in order to decrease reputation
			// or blacklist spammers
			startTime := time.Now().UnixNano()
			if err = p.processor.Collect(message, p.responseChan); err != nil {
				l.WithError(err).Error("message routing")
			}
=======
		// TODO: error here should be checked in order to decrease reputation
		// or blacklist spammers
		startTime := time.Now().UnixNano()
		if err = p.router.Collect(message); err != nil {
			l.WithError(err).Error("message routing")
		}
>>>>>>> 1c83045f

			duration := float64(time.Now().UnixNano()-startTime) / 1000000
			l.WithField("cs", hex.EncodeToString(cs)).
				WithField("len", len(message)).
				WithField("ms", duration).Debug("trace message routing")
		}()

		// Reset the keepalive timer
		timer.Reset(keepAliveTime)

		if config.Get().API.Enabled {
			go func() {
				store := capi.GetStormDBInstance()
				addr := p.Addr()
				// save count
				peerCount := capi.PeerCount{
					ID:       addr,
					LastSeen: time.Now(),
				}
				err = store.Save(&peerCount)
				if err != nil {
					log.Error("failed to save peerCount into StormDB")
				}
			}()
		}

	}
}

func (p *Reader) keepAliveLoop() (*time.Timer, chan struct{}) {
	keepAliveTime := time.Duration(config.Get().Timeout.TimeoutKeepAliveTime) * time.Second // Send keepalive message after inactivity for this amount of time

	timer := time.NewTimer(keepAliveTime)
	quitChan := make(chan struct{}, 1)
	go func(p *Reader, t *time.Timer, quitChan chan struct{}) {
		for {
			select {
			case <-t.C:
				// TODO: why was the error never checked ?
				err := p.Connection.keepAlive()
				if err != nil {
					log.WithError(err).Error("keepAliveLoop, got error back from keepAlive")
					if config.Get().API.Enabled {
						go func() {
							addr := p.Addr()
							peerCount := capi.PeerCount{
								ID: addr,
							}
							store := capi.GetStormDBInstance()
							// delete count
							err = store.Delete(&peerCount)
							if err != nil {
								log.Error("keepAliveLoop, failed to Delete peerCount into StormDB")
							}
						}()
					}

				}

			case <-quitChan:
				t.Stop()
				return
			}
		}
	}(p, timer, quitChan)

	return timer, quitChan
}

func (c *Connection) keepAlive() error {
	buf := new(bytes.Buffer)
	if err := topics.Prepend(buf, topics.Ping); err != nil {
		return err
	}

	if err := c.gossip.Process(buf); err != nil {
		return err
	}

	_, err := c.Write(buf.Bytes())
	return err
}

// Write a message to the connection.
// Conn needs to be locked, as this function can be called both by the WriteLoop,
// and by the writer on the ring buffer.
func (c *Connection) Write(b []byte) (int, error) {
	readWriteTimeout := time.Duration(config.Get().Timeout.TimeoutReadWrite) * time.Second // Max idle time for a peer

	c.lock.Lock()
	_ = c.Conn.SetWriteDeadline(time.Now().Add(readWriteTimeout))
	n, err := c.Conn.Write(b)
	c.lock.Unlock()
	return n, err
}

// Addr returns the peer's address as a string.
func (c *Connection) Addr() string {
	return c.Conn.RemoteAddr().String()
}<|MERGE_RESOLUTION|>--- conflicted
+++ resolved
@@ -88,48 +88,6 @@
 	return pw
 }
 
-<<<<<<< HEAD
-=======
-// NewReader returns a Reader. It will still need to be initialized by
-// running ReadLoop in a goroutine.
-func NewReader(conn net.Conn, gossip *processing.Gossip, dupeMap *dupemap.DupeMap, publisher eventbus.Publisher, rpcBus *rpcbus.RPCBus, counter *chainsync.Counter, responseChan chan<- *bytes.Buffer, exitChan chan<- struct{}) *Reader {
-	pconn := &Connection{
-		Conn:   conn,
-		gossip: gossip,
-	}
-
-	_, db := heavy.CreateDBConnection()
-
-	dataRequestor := responding.NewDataRequestor(db, rpcBus, responseChan)
-
-	reader := &Reader{
-		Connection: pconn,
-		exitChan:   exitChan,
-		router: &messageRouter{
-			publisher:       publisher,
-			dupeMap:         dupeMap,
-			blockHashBroker: responding.NewBlockHashBroker(db, responseChan),
-			synchronizer:    chainsync.NewChainSynchronizer(publisher, rpcBus, responseChan, counter),
-			dataRequestor:   dataRequestor,
-			dataBroker:      responding.NewDataBroker(db, rpcBus, responseChan),
-			candidateBroker: responding.NewCandidateBroker(rpcBus, responseChan),
-			ponger:          processing.NewPonger(responseChan),
-			peerInfo:        conn.RemoteAddr().String(),
-		},
-	}
-
-	// On each new connection the node sends topics.Mempool to retrieve mempool
-	// txs from the new peer
-	go func() {
-		if err := dataRequestor.RequestMempoolItems(); err != nil {
-			l.WithError(err).Warnln("error sending topics.Mempool message")
-		}
-	}()
-
-	return reader
-}
-
->>>>>>> 1c83045f
 // ReadMessage reads from the connection
 func (c *Connection) ReadMessage() ([]byte, error) {
 	length, err := c.gossip.UnpackLength(c.Conn)
@@ -360,7 +318,6 @@
 			return
 		}
 
-<<<<<<< HEAD
 		go func() {
 			// TODO: error here should be checked in order to decrease reputation
 			// or blacklist spammers
@@ -368,14 +325,6 @@
 			if err = p.processor.Collect(message, p.responseChan); err != nil {
 				l.WithError(err).Error("message routing")
 			}
-=======
-		// TODO: error here should be checked in order to decrease reputation
-		// or blacklist spammers
-		startTime := time.Now().UnixNano()
-		if err = p.router.Collect(message); err != nil {
-			l.WithError(err).Error("message routing")
-		}
->>>>>>> 1c83045f
 
 			duration := float64(time.Now().UnixNano()-startTime) / 1000000
 			l.WithField("cs", hex.EncodeToString(cs)).
