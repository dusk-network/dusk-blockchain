--- conflicted
+++ resolved
@@ -9,17 +9,11 @@
 	"github.com/dusk-network/dusk-blockchain/pkg/p2p/peer/processing"
 	"github.com/dusk-network/dusk-blockchain/pkg/p2p/peer/processing/chainsync"
 	"github.com/dusk-network/dusk-blockchain/pkg/p2p/peer/responding"
-<<<<<<< HEAD
+	"github.com/dusk-network/dusk-blockchain/pkg/p2p/wire/message"
 	"github.com/dusk-network/dusk-blockchain/pkg/p2p/wire/protocol"
 	"github.com/dusk-network/dusk-blockchain/pkg/p2p/wire/topics"
 	"github.com/dusk-network/dusk-blockchain/pkg/util/nativeutils/eventbus"
 	"github.com/dusk-network/dusk-blockchain/pkg/util/nativeutils/rpcbus"
-	log "github.com/sirupsen/logrus"
-=======
-	"github.com/dusk-network/dusk-blockchain/pkg/p2p/wire/message"
-	"github.com/dusk-network/dusk-blockchain/pkg/p2p/wire/topics"
-	"github.com/dusk-network/dusk-blockchain/pkg/util/nativeutils/eventbus"
->>>>>>> eabdae4d
 )
 
 // The messageRouter is connected to all of the processing units that are tied to the peer.
@@ -93,29 +87,18 @@
 
 func (m *messageRouter) route(b bytes.Buffer, msg message.Message) error {
 	var err error
-<<<<<<< HEAD
-	switch topic {
-	// Topics for all nodes
-=======
 	category := msg.Category()
 	switch category {
->>>>>>> eabdae4d
 	case topics.GetBlocks:
 		err = m.blockHashBroker.AdvertiseMissingBlocks(&b)
 	case topics.GetData:
-<<<<<<< HEAD
-		err = m.dataBroker.SendItems(b)
-	case topics.Inv:
-		err = m.dataRequestor.RequestMissingItems(b)
-=======
 		err = m.dataBroker.SendItems(&b)
 	case topics.MemPool:
-		err = m.dataBroker.SendTxsItems()
+		if m.ServiceFlag == protocol.FullNode {
+			err = m.dataBroker.SendTxsItems()
+		}
 	case topics.Inv:
 		err = m.dataRequestor.RequestMissingItems(&b)
-	case topics.Block:
-		err = m.synchronizer.Synchronize(&b, m.peerInfo)
->>>>>>> eabdae4d
 	case topics.Ping:
 		m.ponger.Pong()
 	case topics.Pong:
@@ -126,48 +109,30 @@
 	// Full node topics
 	case topics.Block:
 		if m.ServiceFlag == protocol.FullNode {
-			err = m.synchronizer.Synchronize(b, m.peerInfo)
+			err = m.synchronizer.Synchronize(&b, m.peerInfo)
 		}
 	case topics.GetRoundResults:
-<<<<<<< HEAD
 		if m.ServiceFlag == protocol.FullNode {
-			err = m.roundResultBroker.ProvideRoundResult(b)
+			err = m.roundResultBroker.ProvideRoundResult(&b)
 		}
 	case topics.GetCandidate:
 		if m.ServiceFlag == protocol.FullNode {
 			// We only accept a certain request once, to avoid infinitely
 			// requesting the same block
-			if m.dupeMap.CanFwd(b) {
-				err = m.candidateBroker.ProvideCandidate(b)
+			// TODO: interface - buffer should be immutable. Change the dupemap to
+			// deal with values rather than reference
+			if m.dupeMap.CanFwd(bytes.NewBuffer(msg.Id())) {
+				err = m.candidateBroker.ProvideCandidate(&b)
 			}
 		}
-	case topics.MemPool:
+	case topics.Candidate:
 		if m.ServiceFlag == protocol.FullNode {
-			err = m.dataBroker.SendTxsItems()
+			// We don't use the dupe map to prevent infinite dissemination,
+			// as it could deprive of us receiving a candidate we might
+			// need later, but which was discarded initially.
+			// The candidate component will use it's own repropagation rules.
+			m.publisher.Publish(category, msg)
 		}
-
-	default:
-		if m.CanRoute(topic) {
-			if m.dupeMap.CanFwd(b) {
-				m.publisher.Publish(topic, b)
-				return
-			}
-=======
-		err = m.roundResultBroker.ProvideRoundResult(&b)
-	case topics.GetCandidate:
-		// We only accept a certain request once, to avoid infinitely
-		// requesting the same block
-		// TODO: interface - buffer should be immutable. Change the dupemap to
-		// deal with values rather than reference
-		if m.dupeMap.CanFwd(bytes.NewBuffer(msg.Id())) {
-			err = m.candidateBroker.ProvideCandidate(&b)
-		}
-	case topics.Candidate:
-		// We don't use the dupe map to prevent infinite dissemination,
-		// as it could deprive of us receiving a candidate we might
-		// need later, but which was discarded initially.
-		// The candidate component will use it's own repropagation rules.
-		m.publisher.Publish(category, msg)
 	default:
 		if m.CanRoute(category) {
 			if m.dupeMap.CanFwd(bytes.NewBuffer(msg.Id())) {
@@ -175,10 +140,7 @@
 			}
 		} else {
 			err = fmt.Errorf("%s topic not routable", category.String())
->>>>>>> eabdae4d
 		}
-
-		err = fmt.Errorf("%s topic not routable", topic.String())
 	}
 
 	return err
