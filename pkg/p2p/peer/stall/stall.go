package stall

import (
<<<<<<< HEAD
	log "github.com/sirupsen/logrus"
=======
>>>>>>> 0827d9f8
	"sync"
	"sync/atomic"
	"time"

	log "github.com/sirupsen/logrus"

<<<<<<< HEAD
=======
	"gitlab.dusk.network/dusk-core/dusk-go/pkg/p2p/wire/topics"
)

>>>>>>> 0827d9f8
// Detector is stall detector that will keep track of all pending messages.
// If any message takes too long to reply the detector will disconnect the peer.
type Detector struct {
	responseTime time.Duration
	tickInterval time.Duration

	lock      sync.Mutex
	responses map[topics.Topic]time.Time

	// The detector is embedded into a peer and the peer watches this quit chan
	// If this chan is closed, the peer disconnects
	Quitch chan struct{}

	// atomic vals
	disconnected int32
}

// NewDetector returns a new Detector.
// rT is the responseTime and signals how long a peer has to reply back to a sent message.
// tickerInterval is how often the detector wil check for stalled messages.
func NewDetector(rTime time.Duration, tickerInterval time.Duration) *Detector {
	d := &Detector{
		responseTime: rTime,
		tickInterval: tickerInterval,
		lock:         sync.Mutex{},
		responses:    map[topics.Topic]time.Time{},
		Quitch:       make(chan struct{}),
	}
	go d.loop()
	return d
}

func (d *Detector) loop() {
	ticker := time.NewTicker(d.tickInterval)

loop:
	for {
		select {
		case <-ticker.C:
			now := time.Now()
			d.lock.Lock()
			for _, deadline := range d.responses {
				if now.After(deadline) {
					log.WithField("prefix", "stall").Info("Deadline passed")
					ticker.Stop()
					d.lock.Unlock()
					break loop
				}
			}
			d.lock.Unlock()
		}
	}
	d.Quit()
	d.DeleteAll()
	ticker.Stop()
}

// Quit is a concurrent safe way to call the Quit channel without blocking
func (d *Detector) Quit() {
	// return if already disconnected
	if atomic.LoadInt32(&d.disconnected) != 0 {
		return
	}
	atomic.AddInt32(&d.disconnected, 1)
	close(d.Quitch)
}

// AddMessage adds a msg to the Detector.
// Call this function when we send a message to a peer.
// The command passed through is the command that we sent and not the command we expect to receive.
<<<<<<< HEAD
func (d *Detector) AddMessage(cmd commands.Cmd) {
=======
func (d *Detector) AddMessage(cmd topics.Topic) {
>>>>>>> 0827d9f8
	cmds := d.addMessage(cmd)
	d.lock.Lock()
	for _, cmd := range cmds {
		d.responses[cmd] = time.Now().Add(d.responseTime)
	}
	d.lock.Unlock()
}

// RemoveMessage removes a msg from the Detector.
// Call this function when we receive a message from a peer.
// This will remove the pendingresponse message from the map.
// The command passed through is the command we received.
<<<<<<< HEAD
func (d *Detector) RemoveMessage(cmd commands.Cmd) {
	cmds := d.addMessage(cmd)
=======
func (d *Detector) RemoveMessage(cmd topics.Topic) {
	cmds := d.removeMessage(cmd)
>>>>>>> 0827d9f8
	d.lock.Lock()
	for _, cmd := range cmds {
		delete(d.responses, cmd)
	}
	d.lock.Unlock()
}

// DeleteAll empties the map of all contents and
// is called when the detector is being shut down
func (d *Detector) DeleteAll() {
	d.lock.Lock()
	d.responses = make(map[topics.Topic]time.Time)
	d.lock.Unlock()
}

// GetMessages will return a map of all of the pendingResponses and their deadlines
<<<<<<< HEAD
func (d *Detector) GetMessages() map[commands.Cmd]time.Time {
	var resp map[commands.Cmd]time.Time
=======
func (d *Detector) GetMessages() map[topics.Topic]time.Time {
	var resp map[topics.Topic]time.Time
>>>>>>> 0827d9f8
	d.lock.Lock()
	resp = d.responses
	d.lock.Unlock()
	return resp
}

// When a message is added, we will add a deadline for expected response
<<<<<<< HEAD
func (d *Detector) addMessage(cmd commands.Cmd) []commands.Cmd {
=======
func (d *Detector) addMessage(cmd topics.Topic) []topics.Topic {
>>>>>>> 0827d9f8

	cmds := []topics.Topic{}

	switch cmd {
<<<<<<< HEAD
	case commands.Headers, commands.GetHeaders:
		// We now will expect a Headers Message
		cmds = append(cmds, commands.Headers)
	case commands.Addr, commands.GetAddr:
		// We now will expect a Addr Message
		cmds = append(cmds, commands.Addr)
	case commands.GetData:
		// We will now expect a block/tx message
		// We can optimise this by including the exact inventory type, however it is not needed
		cmds = append(cmds, commands.Block)
		cmds = append(cmds, commands.Tx)
	case commands.Inv, commands.GetBlocks:
		// we will now expect a inv message
		cmds = append(cmds, commands.Inv)
	case commands.VerAck, commands.Version:
=======
	case topics.Headers, topics.GetHeaders:
		// We now will expect a Headers Message
		cmds = append(cmds, topics.Headers)
	case topics.Addr, topics.GetAddr:
		// We now will expect a Addr Message
		cmds = append(cmds, topics.Addr)
	case topics.GetData:
		// We will now expect a block/tx message
		// We can optimise this by including the exact inventory type, however it is not needed
		cmds = append(cmds, topics.Block)
		cmds = append(cmds, topics.Tx)
	case topics.Inv, topics.GetBlocks:
		// we will now expect a inv message
		cmds = append(cmds, topics.Inv)
	case topics.VerAck, topics.Version:
>>>>>>> 0827d9f8
		// We will now expect a verack
		cmds = append(cmds, topics.VerAck)
	}
	return cmds
}

// If receive a message, we will delete it from pending
<<<<<<< HEAD
func (d *Detector) removeMessage(cmd commands.Cmd) []commands.Cmd {
=======
func (d *Detector) removeMessage(cmd topics.Topic) []topics.Topic {
>>>>>>> 0827d9f8

	cmds := []topics.Topic{}

	switch cmd {
	case topics.Block:
		// We will now expect a block/tx message
		cmds = append(cmds, topics.Block)
		cmds = append(cmds, topics.Tx)
	case topics.Tx:
		// We will now expect a block/tx message
		cmds = append(cmds, topics.Block)
		cmds = append(cmds, topics.Tx)
	case topics.GetBlocks:
		// we will now expect a inv message
		cmds = append(cmds, topics.Inv)
	default:
		// We will now expect a verack
		cmds = append(cmds, cmd)
	}
	return cmds
}<|MERGE_RESOLUTION|>--- conflicted
+++ resolved
@@ -1,22 +1,15 @@
 package stall
 
 import (
-<<<<<<< HEAD
-	log "github.com/sirupsen/logrus"
-=======
->>>>>>> 0827d9f8
 	"sync"
 	"sync/atomic"
 	"time"
 
 	log "github.com/sirupsen/logrus"
 
-<<<<<<< HEAD
-=======
 	"gitlab.dusk.network/dusk-core/dusk-go/pkg/p2p/wire/topics"
 )
 
->>>>>>> 0827d9f8
 // Detector is stall detector that will keep track of all pending messages.
 // If any message takes too long to reply the detector will disconnect the peer.
 type Detector struct {
@@ -87,11 +80,7 @@
 // AddMessage adds a msg to the Detector.
 // Call this function when we send a message to a peer.
 // The command passed through is the command that we sent and not the command we expect to receive.
-<<<<<<< HEAD
-func (d *Detector) AddMessage(cmd commands.Cmd) {
-=======
 func (d *Detector) AddMessage(cmd topics.Topic) {
->>>>>>> 0827d9f8
 	cmds := d.addMessage(cmd)
 	d.lock.Lock()
 	for _, cmd := range cmds {
@@ -104,13 +93,8 @@
 // Call this function when we receive a message from a peer.
 // This will remove the pendingresponse message from the map.
 // The command passed through is the command we received.
-<<<<<<< HEAD
-func (d *Detector) RemoveMessage(cmd commands.Cmd) {
-	cmds := d.addMessage(cmd)
-=======
 func (d *Detector) RemoveMessage(cmd topics.Topic) {
 	cmds := d.removeMessage(cmd)
->>>>>>> 0827d9f8
 	d.lock.Lock()
 	for _, cmd := range cmds {
 		delete(d.responses, cmd)
@@ -127,13 +111,8 @@
 }
 
 // GetMessages will return a map of all of the pendingResponses and their deadlines
-<<<<<<< HEAD
-func (d *Detector) GetMessages() map[commands.Cmd]time.Time {
-	var resp map[commands.Cmd]time.Time
-=======
 func (d *Detector) GetMessages() map[topics.Topic]time.Time {
 	var resp map[topics.Topic]time.Time
->>>>>>> 0827d9f8
 	d.lock.Lock()
 	resp = d.responses
 	d.lock.Unlock()
@@ -141,32 +120,11 @@
 }
 
 // When a message is added, we will add a deadline for expected response
-<<<<<<< HEAD
-func (d *Detector) addMessage(cmd commands.Cmd) []commands.Cmd {
-=======
 func (d *Detector) addMessage(cmd topics.Topic) []topics.Topic {
->>>>>>> 0827d9f8
 
 	cmds := []topics.Topic{}
 
 	switch cmd {
-<<<<<<< HEAD
-	case commands.Headers, commands.GetHeaders:
-		// We now will expect a Headers Message
-		cmds = append(cmds, commands.Headers)
-	case commands.Addr, commands.GetAddr:
-		// We now will expect a Addr Message
-		cmds = append(cmds, commands.Addr)
-	case commands.GetData:
-		// We will now expect a block/tx message
-		// We can optimise this by including the exact inventory type, however it is not needed
-		cmds = append(cmds, commands.Block)
-		cmds = append(cmds, commands.Tx)
-	case commands.Inv, commands.GetBlocks:
-		// we will now expect a inv message
-		cmds = append(cmds, commands.Inv)
-	case commands.VerAck, commands.Version:
-=======
 	case topics.Headers, topics.GetHeaders:
 		// We now will expect a Headers Message
 		cmds = append(cmds, topics.Headers)
@@ -182,7 +140,6 @@
 		// we will now expect a inv message
 		cmds = append(cmds, topics.Inv)
 	case topics.VerAck, topics.Version:
->>>>>>> 0827d9f8
 		// We will now expect a verack
 		cmds = append(cmds, topics.VerAck)
 	}
@@ -190,11 +147,7 @@
 }
 
 // If receive a message, we will delete it from pending
-<<<<<<< HEAD
-func (d *Detector) removeMessage(cmd commands.Cmd) []commands.Cmd {
-=======
 func (d *Detector) removeMessage(cmd topics.Topic) []topics.Topic {
->>>>>>> 0827d9f8
 
 	cmds := []topics.Topic{}
 
