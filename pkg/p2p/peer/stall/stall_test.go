--- conflicted
+++ resolved
@@ -25,14 +25,9 @@
 	mp := d.GetMessages()
 
 	assert.Equal(t, 1, len(mp))
-<<<<<<< HEAD
-
-	d.RemoveMessage(commands.Addr)
-=======
 	assert.IsType(t, time.Time{}, mp[topics.GetAddr])
 
 	d.RemoveMessage(topics.GetAddr)
->>>>>>> 134246a0
 	mp = d.GetMessages()
 
 	assert.Equal(t, 0, len(mp))
@@ -72,11 +67,7 @@
 	d.AddMessage(topics.GetAddr)
 	time.Sleep(responseTime + 1*time.Second)
 
-<<<<<<< HEAD
-	k := make(map[commands.Cmd]time.Time)
-=======
 	k := make(map[topics.Topic]time.Time)
->>>>>>> 134246a0
 	d.lock.Lock()
 	assert.Equal(t, k, d.responses)
 	d.lock.Unlock()
