package chainsync

import (
<<<<<<< HEAD
	"errors"
	"sync"
=======
	"sync/atomic"
>>>>>>> 1a46d12a
	"time"
)

var syncTime = 30 * time.Second

// maxBlocksCount maximum number of blocks to fetch from a single peer on syncing procedure
const maxBlocksCount = 500

// Counter is a simple guarded counter, which can be used to figure out if we are currently
// syncing with another peer. It is used to orchestrate requests for blocks.
// Counter also represents a shared state amongst all peer connection synchronizers
type Counter struct {
<<<<<<< HEAD
	lock sync.RWMutex

	// blocksRemaining remaining blocks to catch up with so-called syncing peer
	// blocksRemaining  > 0 has meaning of sync mode
=======
>>>>>>> 1a46d12a
	blocksRemaining uint64
	// syncingPeerAddr is the address of the peer we are syncing with (while in syncMode)
	// Only 1 syncingPeer at a time to prevent asking
	// many peers for the same blocks.
	syncingPeerAddr string

	timer    *time.Timer
	stopChan chan struct{}
}

// NewCounter counts remaining blocks when synchronizing. It is called through
// an RPCBus call
func NewCounter() *Counter {
	sc := &Counter{
		stopChan: make(chan struct{}),
	}
	atomic.StoreUint64(&sc.blocksRemaining, 0)
	return sc
}

<<<<<<< HEAD
// decrement decrements blockRemaining if a new block is accepted by the chain
func (s *Counter) decrement(m message.Message) error {

	if !s.IsSyncing() {
		// no need to decrement in non-syncing mode
		return nil
	}

	s.lock.Lock()
	defer s.lock.Unlock()
	if s.blocksRemaining > 0 {
		s.blocksRemaining--

		// Stop the timer goroutine if we're done
		if s.blocksRemaining == 0 {
			s.syncingPeerAddr = ""
=======
//Decrement the number of remaining blocks until the node is fully synchronized
func (s *Counter) Decrement() {
	if atomic.LoadUint64(&s.blocksRemaining) > 0 {
		atomic.AddUint64(&s.blocksRemaining, ^uint64(0))

		// Stop the timer goroutine if we're done
		if atomic.LoadUint64(&s.blocksRemaining) == 0 {
>>>>>>> 1a46d12a
			s.stopChan <- struct{}{}
			return
		}

		// Refresh the timer whenever we get a new block during sync
		// TODO: Reconsider syncTime default value. Currently the entire sync procedure
		// with a single peer could consume up to 25mins (maxBlocksCount*syncTime)
		s.timer.Reset(syncTime)
	}
}

// IsSyncing notifies whether the counter is syncing
func (s *Counter) IsSyncing() bool {
	return atomic.LoadUint64(&s.blocksRemaining) > 0
}

<<<<<<< HEAD
// StartSyncing with a single peer
func (s *Counter) StartSyncing(heightDiff uint64, syncPeerAddr string) (string, error) {

	s.lock.Lock()
	defer s.lock.Unlock()

	if s.blocksRemaining > 0 {
		return s.syncingPeerAddr, errors.New("already syncing")
	}

	s.syncingPeerAddr = syncPeerAddr

	// We can only receive up to maxBlocksCount blocks at a time
	if heightDiff > maxBlocksCount {
		heightDiff = maxBlocksCount
=======
// StartSyncing with the peers
func (s *Counter) StartSyncing(heightDiff uint64) {
	// We can only receive up to 500 blocks at a time
	if heightDiff > 500 {
		heightDiff = 500
>>>>>>> 1a46d12a
	}

	atomic.StoreUint64(&s.blocksRemaining, heightDiff)
	s.timer = time.NewTimer(syncTime)
	go s.listenForTimer(s.timer)

	return s.syncingPeerAddr, nil
}

func (s *Counter) listenForTimer(timer *time.Timer) {
	select {
	case <-timer.C:
<<<<<<< HEAD
		s.lock.Lock()
		defer s.lock.Unlock()
		s.blocksRemaining = 0
		s.syncingPeerAddr = ""
=======
		atomic.StoreUint64(&s.blocksRemaining, 0)
>>>>>>> 1a46d12a
	case <-s.stopChan:
	}

}

// GetSyncingPeer returns address of the syncing Peer (IP:Port)
func (s *Counter) GetSyncingPeer() string {
	s.lock.RLock()
	defer s.lock.RUnlock()
	return s.syncingPeerAddr
}<|MERGE_RESOLUTION|>--- conflicted
+++ resolved
@@ -1,12 +1,8 @@
 package chainsync
 
 import (
-<<<<<<< HEAD
 	"errors"
 	"sync"
-=======
-	"sync/atomic"
->>>>>>> 1a46d12a
 	"time"
 )
 
@@ -19,13 +15,10 @@
 // syncing with another peer. It is used to orchestrate requests for blocks.
 // Counter also represents a shared state amongst all peer connection synchronizers
 type Counter struct {
-<<<<<<< HEAD
 	lock sync.RWMutex
 
 	// blocksRemaining remaining blocks to catch up with so-called syncing peer
 	// blocksRemaining  > 0 has meaning of sync mode
-=======
->>>>>>> 1a46d12a
 	blocksRemaining uint64
 	// syncingPeerAddr is the address of the peer we are syncing with (while in syncMode)
 	// Only 1 syncingPeer at a time to prevent asking
@@ -36,23 +29,19 @@
 	stopChan chan struct{}
 }
 
-// NewCounter counts remaining blocks when synchronizing. It is called through
-// an RPCBus call
+// NewCounter returns an initialized counter. It will decrement each time we accept a new block.
 func NewCounter() *Counter {
 	sc := &Counter{
 		stopChan: make(chan struct{}),
 	}
-	atomic.StoreUint64(&sc.blocksRemaining, 0)
 	return sc
 }
 
-<<<<<<< HEAD
-// decrement decrements blockRemaining if a new block is accepted by the chain
-func (s *Counter) decrement(m message.Message) error {
+// Decrement decrements blockRemaining if a new block is accepted by the chain
+func (s *Counter) Decrement() {
 
 	if !s.IsSyncing() {
-		// no need to decrement in non-syncing mode
-		return nil
+		return
 	}
 
 	s.lock.Lock()
@@ -63,15 +52,6 @@
 		// Stop the timer goroutine if we're done
 		if s.blocksRemaining == 0 {
 			s.syncingPeerAddr = ""
-=======
-//Decrement the number of remaining blocks until the node is fully synchronized
-func (s *Counter) Decrement() {
-	if atomic.LoadUint64(&s.blocksRemaining) > 0 {
-		atomic.AddUint64(&s.blocksRemaining, ^uint64(0))
-
-		// Stop the timer goroutine if we're done
-		if atomic.LoadUint64(&s.blocksRemaining) == 0 {
->>>>>>> 1a46d12a
 			s.stopChan <- struct{}{}
 			return
 		}
@@ -81,14 +61,16 @@
 		// with a single peer could consume up to 25mins (maxBlocksCount*syncTime)
 		s.timer.Reset(syncTime)
 	}
+
 }
 
 // IsSyncing notifies whether the counter is syncing
 func (s *Counter) IsSyncing() bool {
-	return atomic.LoadUint64(&s.blocksRemaining) > 0
+	s.lock.RLock()
+	defer s.lock.RUnlock()
+	return s.blocksRemaining > 0
 }
 
-<<<<<<< HEAD
 // StartSyncing with a single peer
 func (s *Counter) StartSyncing(heightDiff uint64, syncPeerAddr string) (string, error) {
 
@@ -104,16 +86,9 @@
 	// We can only receive up to maxBlocksCount blocks at a time
 	if heightDiff > maxBlocksCount {
 		heightDiff = maxBlocksCount
-=======
-// StartSyncing with the peers
-func (s *Counter) StartSyncing(heightDiff uint64) {
-	// We can only receive up to 500 blocks at a time
-	if heightDiff > 500 {
-		heightDiff = 500
->>>>>>> 1a46d12a
 	}
 
-	atomic.StoreUint64(&s.blocksRemaining, heightDiff)
+	s.blocksRemaining = heightDiff
 	s.timer = time.NewTimer(syncTime)
 	go s.listenForTimer(s.timer)
 
@@ -123,14 +98,10 @@
 func (s *Counter) listenForTimer(timer *time.Timer) {
 	select {
 	case <-timer.C:
-<<<<<<< HEAD
 		s.lock.Lock()
 		defer s.lock.Unlock()
 		s.blocksRemaining = 0
 		s.syncingPeerAddr = ""
-=======
-		atomic.StoreUint64(&s.blocksRemaining, 0)
->>>>>>> 1a46d12a
 	case <-s.stopChan:
 	}
 
