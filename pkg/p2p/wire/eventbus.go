--- conflicted
+++ resolved
@@ -221,10 +221,6 @@
 }
 
 func (bus *EventBus) publish(handlers []*channelHandler, messageBuffer *bytes.Buffer, topic string) {
-<<<<<<< HEAD
-
-=======
->>>>>>> 3fd18a98
 	for _, handler := range handlers {
 		mCopy := copyBuffer(messageBuffer)
 		select {
@@ -243,19 +239,6 @@
 func (bus *EventBus) publishCallback(handlers []*callbackHandler, message *bytes.Buffer, topic string) {
 	for _, handler := range handlers {
 		mCopy := copyBuffer(message)
-<<<<<<< HEAD
-		_ = handler.callback(mCopy)
-	}
-}
-
-func copyBuffer(m *bytes.Buffer) *bytes.Buffer {
-	var mCopy bytes.Buffer
-	if m != nil {
-		mCopy = *m
-	}
-
-	return &mCopy
-=======
 		if err := handler.callback(mCopy); err != nil {
 			log.WithFields(log.Fields{
 				"id":      handler.id,
@@ -318,5 +301,4 @@
 	}
 
 	return processors
->>>>>>> 3fd18a98
 }