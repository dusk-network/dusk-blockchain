package wire

import (
	"bytes"
	"io"
	"math/rand"
	"sync"
	"time"

	log "github.com/sirupsen/logrus"
	"gitlab.dusk.network/dusk-core/dusk-go/pkg/util/nativeutils/ring"
)

var _ EventBroker = (*EventBus)(nil)

var ringBufferLength = 200
var napTime = 10 * time.Millisecond
var _signal struct{}

// EventBus - box for handlers and callbacks.
type EventBus struct {
	busLock          sync.RWMutex
<<<<<<< HEAD
	handlers         *handlerMap
	callbackHandlers *handlerMap
	streamHandlers   *handlerMap
	preprocessors    map[string][]TopicProcessor
	ringbuffer       *ring.Buffer
}

=======
	handlers         map[string][]*channelHandler
	callbackHandlers map[string][]*callbackHandler
	streamHandlers   map[string][]*streamHandler
	preprocessors    map[string][]idTopicProcessor
	ringbuffer       *ring.Buffer
}

type callbackHandler struct {
	id       uint32
	callback func(*bytes.Buffer) error
}

type streamHandler struct {
	id       uint32
	exitChan chan struct{}
	topic    string
}

type channelHandler struct {
	id             uint32
	messageChannel chan<- *bytes.Buffer
}

type idTopicProcessor struct {
	TopicProcessor
	id uint32
}

>>>>>>> d09c7ad2
// NewEventBus returns new EventBus with empty handlers.
func NewEventBus() *EventBus {
	return &EventBus{
		sync.RWMutex{},
<<<<<<< HEAD
		newHandlerMap(),
		newHandlerMap(),
		newHandlerMap(),
		make(map[string][]TopicProcessor),
=======
		make(map[string][]*channelHandler),
		make(map[string][]*callbackHandler),
		make(map[string][]*streamHandler),
		make(map[string][]idTopicProcessor),
>>>>>>> d09c7ad2
		ring.NewBuffer(ringBufferLength),
	}
}

// subscribe handles the subscription logic and is utilized by the public
// Subscribe functions
func (bus *EventBus) subscribe(topic string, handler *channelHandler) {
	bus.handlers.Store(topic, handler)
}

// Subscribe subscribes to a topic with a channel.
func (bus *EventBus) Subscribe(topic string, messageChannel chan<- *bytes.Buffer) uint32 {
	id := rand.Uint32()
	bus.subscribe(topic, &channelHandler{
		id, messageChannel,
	})

	return id
}

func (bus *EventBus) subscribeCallback(topic string, handler *callbackHandler) {
	bus.callbackHandlers.Store(topic, handler)
}

// SubscribeCallback subscribes to a topic with a callback.
func (bus *EventBus) SubscribeCallback(topic string, callback func(*bytes.Buffer) error) uint32 {
	id := rand.Uint32()
	bus.subscribeCallback(topic, &callbackHandler{
		id, callback,
	})

	return id
}

func (bus *EventBus) subscribeStream(topic string, handler *streamHandler) {
	bus.streamHandlers.Store(topic, handler)
}

func newStreamHandler(id uint32, topic string) *streamHandler {
	exitChan := make(chan struct{})
	return &streamHandler{id, exitChan, topic}
}

// Pipe to a WriteCloser. If all messages are consumed, the process stops to give the producer a chance to produce more messages
func (s *streamHandler) Pipe(c *ring.Consumer, w io.WriteCloser) {
	for {
		select {
		case <-s.exitChan:
			if err := w.Close(); err != nil {
				log.WithFields(log.Fields{
					"process": "eventbus",
					"topic":   s.topic,
				}).WithError(err).Warnln("error in closing the WriteCloser")
			}
			return
		default:
			data, duplicate := c.Consume()
			if !duplicate {
				if _, err := w.Write(data); err != nil {
					log.WithFields(log.Fields{
						"process": "eventbus",
						"topic":   s.topic,
					}).WithError(err).Warnln("error in writing to WriteCloser")
					s.exitChan <- _signal
				}
				continue
			}
			// giving enough time to the producer to send stuff
			time.Sleep(napTime)
		}
	}
}

// SubscribeStream subscribes to a topic with a stream.
func (bus *EventBus) SubscribeStream(topic string, w io.WriteCloser) uint32 {
	id := rand.Uint32()
	c := ring.NewConsumer(bus.ringbuffer)
	sh := newStreamHandler(id, topic)
	bus.busLock.Lock()
	defer bus.busLock.Unlock()
	bus.subscribeStream(topic, sh)

	go sh.Pipe(c, w)
	return id
}

// Unsubscribe removes a handler defined for a topic.
// Returns true if a handler is found with the id and the topic specified
func (bus *EventBus) Unsubscribe(topic string, id uint32) {
	bus.handlers.Delete(topic, id)
	bus.callbackHandlers.Delete(topic, id)
	bus.streamHandlers.Delete(topic, id)
}

// RegisterPreprocessor will add a set of preprocessors to a specified topic.
func (bus *EventBus) RegisterPreprocessor(topic string, preprocessors ...TopicProcessor) []uint32 {
	pproc := make([]idTopicProcessor, len(preprocessors))
	pprocIds := make([]uint32, len(preprocessors))
	for i := 0; i < len(preprocessors); i++ {
		id := rand.Uint32()
		pprocIds[i] = id
		pproc[i] = idTopicProcessor{
			TopicProcessor: preprocessors[i],
			id:             id,
		}
	}

	bus.busLock.Lock()
	defer bus.busLock.Unlock()
	if _, ok := bus.preprocessors[topic]; ok {
		bus.preprocessors[topic] = append(bus.preprocessors[topic], pproc...)
		return pprocIds
	}

	bus.preprocessors[topic] = pproc
	return pprocIds
}

func (bus *EventBus) RemovePreprocessor(topic string, id uint32) {
	bus.busLock.Lock()
	defer bus.busLock.Unlock()
	if pprocs, ok := bus.preprocessors[topic]; ok {
		for idx, preproc := range pprocs {
			if preproc.id == id {
				// remove the item
				pprocs = append(pprocs[:idx], pprocs[idx+1:]...)
				bus.preprocessors[topic] = pprocs
				return
			}
		}
	}
}

func (bus *EventBus) RemoveAllPreprocessors(topic string) {
	bus.busLock.Lock()
	defer bus.busLock.Unlock()
	delete(bus.preprocessors, topic)
}

func (bus *EventBus) preprocess(topic string, messageBuffer *bytes.Buffer) (*bytes.Buffer, error) {
	if preprocessors := bus.getPreprocessors(topic); len(preprocessors) > 0 {
		for _, preprocessor := range preprocessors {
			var err error
			messageBuffer, err = preprocessor.Process(messageBuffer)
			if err != nil {
				return nil, err
			}
		}
	}

	return messageBuffer, nil
}

// Publish executes callback defined for a topic.
func (bus *EventBus) Publish(topic string, messageBuffer *bytes.Buffer) {
	processedMsg, err := bus.preprocess(topic, messageBuffer)
	if err != nil {
		log.WithFields(log.Fields{
			"process": "eventbus",
			"error":   err,
		}).Errorln("preprocessor error")
		return
	}

	if handlers := bus.handlers.Load(topic); handlers != nil {
		for _, handler := range handlers {
			if err := handler.Publish(processedMsg); err != nil {
				log.WithFields(log.Fields{
					"topic":   topic,
					"process": "eventbus",
				}).Warnln("handler.messageChannel buffer failed")
			}
		}
	}

	if callbackHandlers := bus.callbackHandlers.Load(topic); callbackHandlers != nil {
		for _, handler := range callbackHandlers {
			if err := handler.Publish(processedMsg); err != nil {
				log.WithFields(log.Fields{
					"topic":   topic,
					"process": "event bus",
					"error":   err,
				}).Errorln("error when triggering callback")
			}
		}
	}
}

// Stream a buffer to the subscribers for a specific topic.
func (bus *EventBus) Stream(topic string, messageBuffer *bytes.Buffer) {
	processedMsg, err := bus.preprocess(topic, messageBuffer)
	if err != nil {
		log.WithFields(log.Fields{
			"process": "eventbus",
			"error":   err,
		}).Errorln("preprocessor error")
		return
	}

	if handlers := bus.streamHandlers.Load(topic); handlers != nil {
		bus.ringbuffer.Put(processedMsg.Bytes())
	}
}

func copyBuffer(m *bytes.Buffer) *bytes.Buffer {
	var mCopy bytes.Buffer
	if m != nil {
		mCopy = *m
	}

	return &mCopy
}

<<<<<<< HEAD
func (bus *EventBus) getPreprocessors(topic string) []TopicProcessor {
=======
func (bus *EventBus) getChannelHandlers(topic string) []*channelHandler {
	bus.busLock.RLock()
	defer bus.busLock.RUnlock()
	handlers := make([]*channelHandler, 0)
	if busHandlers, ok := bus.handlers[topic]; ok {
		handlers = append(handlers, busHandlers...)
	}

	return handlers
}

func (bus *EventBus) getCallbackHandlers(topic string) []*callbackHandler {
	bus.busLock.RLock()
	defer bus.busLock.RUnlock()
	handlers := make([]*callbackHandler, 0)
	if busHandlers, ok := bus.callbackHandlers[topic]; ok {
		handlers = append(handlers, busHandlers...)
	}

	return handlers
}

func (bus *EventBus) getStreamHandlers(topic string) []*streamHandler {
	bus.busLock.RLock()
	defer bus.busLock.RUnlock()
	handlers := make([]*streamHandler, 0)
	if busHandlers, ok := bus.streamHandlers[topic]; ok {
		handlers = append(handlers, busHandlers...)
	}

	return handlers
}

func (bus *EventBus) getPreprocessors(topic string) []idTopicProcessor {
>>>>>>> d09c7ad2
	bus.busLock.RLock()
	defer bus.busLock.RUnlock()
	processors := make([]idTopicProcessor, 0)
	if busProcessors, ok := bus.preprocessors[topic]; ok {
		processors = append(processors, busProcessors...)
	}

	return processors
}<|MERGE_RESOLUTION|>--- conflicted
+++ resolved
@@ -20,36 +20,11 @@
 // EventBus - box for handlers and callbacks.
 type EventBus struct {
 	busLock          sync.RWMutex
-<<<<<<< HEAD
 	handlers         *handlerMap
 	callbackHandlers *handlerMap
 	streamHandlers   *handlerMap
-	preprocessors    map[string][]TopicProcessor
-	ringbuffer       *ring.Buffer
-}
-
-=======
-	handlers         map[string][]*channelHandler
-	callbackHandlers map[string][]*callbackHandler
-	streamHandlers   map[string][]*streamHandler
 	preprocessors    map[string][]idTopicProcessor
 	ringbuffer       *ring.Buffer
-}
-
-type callbackHandler struct {
-	id       uint32
-	callback func(*bytes.Buffer) error
-}
-
-type streamHandler struct {
-	id       uint32
-	exitChan chan struct{}
-	topic    string
-}
-
-type channelHandler struct {
-	id             uint32
-	messageChannel chan<- *bytes.Buffer
 }
 
 type idTopicProcessor struct {
@@ -57,22 +32,14 @@
 	id uint32
 }
 
->>>>>>> d09c7ad2
 // NewEventBus returns new EventBus with empty handlers.
 func NewEventBus() *EventBus {
 	return &EventBus{
 		sync.RWMutex{},
-<<<<<<< HEAD
 		newHandlerMap(),
 		newHandlerMap(),
 		newHandlerMap(),
-		make(map[string][]TopicProcessor),
-=======
-		make(map[string][]*channelHandler),
-		make(map[string][]*callbackHandler),
-		make(map[string][]*streamHandler),
 		make(map[string][]idTopicProcessor),
->>>>>>> d09c7ad2
 		ring.NewBuffer(ringBufferLength),
 	}
 }
@@ -286,44 +253,7 @@
 	return &mCopy
 }
 
-<<<<<<< HEAD
-func (bus *EventBus) getPreprocessors(topic string) []TopicProcessor {
-=======
-func (bus *EventBus) getChannelHandlers(topic string) []*channelHandler {
-	bus.busLock.RLock()
-	defer bus.busLock.RUnlock()
-	handlers := make([]*channelHandler, 0)
-	if busHandlers, ok := bus.handlers[topic]; ok {
-		handlers = append(handlers, busHandlers...)
-	}
-
-	return handlers
-}
-
-func (bus *EventBus) getCallbackHandlers(topic string) []*callbackHandler {
-	bus.busLock.RLock()
-	defer bus.busLock.RUnlock()
-	handlers := make([]*callbackHandler, 0)
-	if busHandlers, ok := bus.callbackHandlers[topic]; ok {
-		handlers = append(handlers, busHandlers...)
-	}
-
-	return handlers
-}
-
-func (bus *EventBus) getStreamHandlers(topic string) []*streamHandler {
-	bus.busLock.RLock()
-	defer bus.busLock.RUnlock()
-	handlers := make([]*streamHandler, 0)
-	if busHandlers, ok := bus.streamHandlers[topic]; ok {
-		handlers = append(handlers, busHandlers...)
-	}
-
-	return handlers
-}
-
 func (bus *EventBus) getPreprocessors(topic string) []idTopicProcessor {
->>>>>>> d09c7ad2
 	bus.busLock.RLock()
 	defer bus.busLock.RUnlock()
 	processors := make([]idTopicProcessor, 0)
