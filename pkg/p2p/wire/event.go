--- conflicted
+++ resolved
@@ -61,35 +61,6 @@
 	}
 )
 
-<<<<<<< HEAD
-//NewEventSelector creates the Selector
-func NewEventSelector(p EventPrioritizer) *EventSelector {
-	return &EventSelector{
-		EventChan:     make(chan Event),
-		BestEventChan: make(chan Event, 1),
-		StopChan:      make(chan bool, 1),
-		prioritizer:   p,
-		bestEvent:     nil,
-	}
-}
-
-// PickBest picks the best event depending on the priority of the sender
-func (s *EventSelector) PickBest() {
-	for {
-		select {
-		case ev := <-s.EventChan:
-			s.bestEvent = s.prioritizer.Priority(s.bestEvent, ev)
-		case shouldNotify := <-s.StopChan:
-			if shouldNotify {
-				s.BestEventChan <- s.bestEvent
-			}
-			return
-		}
-	}
-}
-
-=======
->>>>>>> 133ed589
 // NewEventSubscriber creates the EventSubscriber listening to a topic on the EventBus. The EventBus, EventCollector and Topic are injected
 func NewEventSubscriber(eventBus *EventBus, collector EventCollector,
 	topic string) *EventSubscriber {
