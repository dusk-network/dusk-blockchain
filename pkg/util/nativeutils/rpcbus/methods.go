--- conflicted
+++ resolved
@@ -31,13 +31,10 @@
 	AutomateConsensusTxs
 	GetSyncProgress
 	IsWalletLoaded
-<<<<<<< HEAD
 	StartProfile
 	StopProfile
-=======
 	RebuildChain
 	ClearWalletDatabase
->>>>>>> eabdae4d
 )
 
 func MarshalConsensusTxRequest(buf *bytes.Buffer, amount, lockTime uint64) error {
