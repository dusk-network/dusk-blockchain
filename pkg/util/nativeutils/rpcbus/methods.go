package rpcbus

import (
	"bytes"

	"github.com/dusk-network/dusk-blockchain/pkg/p2p/wire/encoding"
)

type method uint8

const (
	GetLastBlock method = iota
	GetMempoolTxs
	GetMempoolTxsBySize
	SendMempoolTx
	VerifyCandidateBlock
	CreateWallet
	CreateFromSeed
	LoadWallet
	SendBidTx
	SendStakeTx
	SendStandardTx
	GetBalance
	GetUnconfirmedBalance
	GetAddress
	GetTxHistory
	GetLastCertificate
	GetCandidate
	GetRoundResults
<<<<<<< HEAD
	AutomateConsensusTxs
=======
	GetSyncProgress
>>>>>>> cbe7398d
	IsWalletLoaded
)

func MarshalConsensusTxRequest(buf *bytes.Buffer, amount, lockTime uint64) error {
	if err := encoding.WriteUint64LE(buf, amount); err != nil {
		return err
	}

	return encoding.WriteUint64LE(buf, lockTime)
}<|MERGE_RESOLUTION|>--- conflicted
+++ resolved
@@ -27,11 +27,8 @@
 	GetLastCertificate
 	GetCandidate
 	GetRoundResults
-<<<<<<< HEAD
 	AutomateConsensusTxs
-=======
 	GetSyncProgress
->>>>>>> cbe7398d
 	IsWalletLoaded
 )
 
