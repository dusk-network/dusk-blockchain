--- conflicted
+++ resolved
@@ -112,9 +112,4 @@
 
 - #### multiListener
 
-<<<<<<< HEAD
-  Combines multiple listeners. This is an implementation of the `Multicaster` 
-  interface
-=======
-  Combines multiple listeners. This is part of the `Multicaster` interface
->>>>>>> 89b70257
+  Combines multiple listeners. This is part of the `Multicaster` interface