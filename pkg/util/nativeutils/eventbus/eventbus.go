--- conflicted
+++ resolved
@@ -88,28 +88,18 @@
 // SubscribeDefault subscribes a callback to the default multiDispatcher.
 // This is normally useful for implementing a sub-dispatching mechanism
 // (i.e. bus of busses architecture)
-func (bus *EventBus) SubscribeDefault(callback func(m *bytes.Buffer) error) uint32 {
+func (bus *EventBus) SubscribeDefault(callback func(m bytes.Buffer) error) uint32 {
 	return bus.defaultDispatcher.Store(&callbackDispatcher{callback})
 }
 
 // Subscribe subscribes to a topic with a channel.
-<<<<<<< HEAD
 func (bus *EventBus) Subscribe(topic string, messageChannel chan<- bytes.Buffer) uint32 {
-	return bus.handlers.Store(topic, &channelHandler{messageChannel})
+	return bus.dispatchers.Store(topic, &channelDispatcher{messageChannel})
 }
 
 // SubscribeCallback subscribes to a topic with a callback.
 func (bus *EventBus) SubscribeCallback(topic string, callback func(bytes.Buffer) error) uint32 {
-	return bus.callbackHandlers.Store(topic, &callbackHandler{callback})
-=======
-func (bus *EventBus) Subscribe(topic string, messageChannel chan<- *bytes.Buffer) uint32 {
-	return bus.dispatchers.Store(topic, &channelDispatcher{messageChannel})
-}
-
-// SubscribeCallback subscribes to a topic with a callback.
-func (bus *EventBus) SubscribeCallback(topic string, callback func(*bytes.Buffer) error) uint32 {
 	return bus.callbackDispatchers.Store(topic, &callbackDispatcher{callback})
->>>>>>> 6cb403a6
 }
 
 // SubscribeStream subscribes to a topic with a stream.
@@ -214,24 +204,14 @@
 }
 
 // Publish executes callback defined for a topic.
-<<<<<<< HEAD
 func (bus *EventBus) Publish(topic string, messageBuffer bytes.Buffer) {
 	processedMsg, err := bus.preprocess(topic, &messageBuffer)
-=======
-func (bus *EventBus) Publish(topic string, messageBuffer *bytes.Buffer) {
-	var event bytes.Buffer
-	processedMsg, err := bus.preprocess(topic, messageBuffer)
->>>>>>> 6cb403a6
 	if err != nil {
 		logEB.WithError(err).Errorln("preprocessor error")
 		return
 	}
 
-	if processedMsg != nil {
-		event = *processedMsg
-	}
-
-	bus.publish(topic, event)
+	bus.publish(topic, processedMsg)
 }
 
 func (bus *EventBus) publish(topic string, event bytes.Buffer) {
@@ -267,7 +247,7 @@
 	// The dispatchers are simply a means to avoid memory leaks.
 	dispatchers := bus.streamDispatchers.Load(topic)
 	for _, dispatcher := range dispatchers {
-		if err := dispatcher.Publish(*processedMsg); err != nil {
+		if err := dispatcher.Publish(processedMsg); err != nil {
 			logEB.WithError(err).WithField("topic", topic).Debugln("cannot publish event on streamdispatcher")
 			continue
 		}
