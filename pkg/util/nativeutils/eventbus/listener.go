// This Source Code Form is subject to the terms of the MIT License.
// If a copy of the MIT License was not distributed with this
// file, you can obtain one at https://opensource.org/licenses/MIT.
//
// Copyright (c) DUSK NETWORK. All rights reserved.

package eventbus

import (
	"crypto/rand"
	"errors"
	"math/big"
	"sync"

	"github.com/sirupsen/logrus"
	log "github.com/sirupsen/logrus"

	"github.com/dusk-network/dusk-blockchain/pkg/p2p/wire/message"
	"github.com/dusk-network/dusk-blockchain/pkg/p2p/wire/topics"
	"github.com/dusk-network/dusk-blockchain/pkg/util/container/ring"
	"github.com/dusk-network/dusk-blockchain/pkg/util/nativeutils/hashset"
)

// Listener publishes a byte array that subscribers of the EventBus can use.
type Listener interface {
	// Notify a listener of a new message.
	Notify(message.Message) error
	// Close the listener.
	Close()
}

// CallbackListener subscribes using callbacks.
type CallbackListener struct {
	callback func(message.Message)
	safe     bool
}

// Notify the copy of a message as a parameter to a callback.
func (c *CallbackListener) Notify(m message.Message) error {
	if !c.safe {
		go c.callback(m)
		return nil
	}

	clone, err := message.Clone(m)
	if err != nil {
		log.WithError(err).Error("CallbackListener, failed to clone message")
		return err
	}

	go c.callback(clone)
	return nil
}

// NewSafeCallbackListener creates a callback based dispatcher.
func NewSafeCallbackListener(callback func(message.Message)) Listener {
	return &CallbackListener{callback, true}
}

// NewCallbackListener creates a callback based dispatcher.
func NewCallbackListener(callback func(message.Message)) Listener {
	return &CallbackListener{callback, false}
}

// Close as part of the Listener method.
func (c *CallbackListener) Close() {
}

var ringBufferLength = 2000

// StreamListener uses a ring buffer to dispatch messages. It is inherently
// thread-safe.
type StreamListener struct {
	ringbuffer     *ring.Buffer
	priorityMapper func(topic topics.Topic) byte
}

// NewStreamListener creates a new StreamListener.
func NewStreamListener(w ring.Writer) Listener {
	return NewStreamListenerWithParams(w, ringBufferLength, nil)
}

// NewStreamListenerWithParams instantiate and configure a Stream Listener.
func NewStreamListenerWithParams(w ring.Writer, bufLen int, mapper func(topic topics.Topic) byte) Listener {
	// Each StreamListener uses its own ringBuffer to collect topic events
	// Multiple-producers single-consumer approach utilizing a ringBuffer.
	ringBuf := ring.NewBuffer(bufLen)
	sh := &StreamListener{ringbuffer: ringBuf, priorityMapper: mapper}

	sortByPriority := false
	if mapper != nil {
		sortByPriority = true
	}

	// single-consumer
	_ = ring.NewConsumer(ringBuf, Consume, w, sortByPriority)
	return sh
}

// Notify puts a message to the Listener's ringbuffer. It uses a goroutine so
// to not block while the item is put in the ringbuffer.
func (s *StreamListener) Notify(m message.Message) error {
	// writing on the ringbuffer happens asynchronously
	go func() {
		buf := m.Payload().(message.SafeBuffer)

		e := ring.Elem{
			Data:     buf.Bytes(),
			Header:   m.Header(),
			Priority: 0,
		}

		if s.priorityMapper != nil {
			e.Priority = s.priorityMapper(m.Category())
		}

		if !s.ringbuffer.Put(e) {
			err := errors.New("ringbuffer is closed")
			logEB.WithField("queue", "ringbuffer").WithError(err).Warnln("ringbuffer closed")
		}
	}()

	return nil
}

// Close the internal ringbuffer.
func (s *StreamListener) Close() {
	if s.ringbuffer != nil {
		s.ringbuffer.Close()
	}
}

// Consume an item by writing it to the specified WriteCloser. This is used in the StreamListener creation.
func Consume(elems []ring.Elem, w ring.Writer) bool {
	for _, e := range elems {
		if _, err := w.Write(e.Data, e.Header, e.Priority); err != nil {
			logEB.WithField("queue", "ringbuffer").WithError(err).Warnln("error in writing to WriteCloser")
			return false
		}
	}

	return true
}

// ChanListener dispatches a message using a channel.
type ChanListener struct {
	messageChannel chan<- message.Message
	safe           bool
}

// NewChanListener creates a channel based dispatcher. Although the message is
// passed by value, this is not enough to enforce thread-safety when the
// listener tries to read/change slices or arrays carried by the message.
func NewChanListener(msgChan chan<- message.Message) Listener {
	return &ChanListener{msgChan, false}
}

// NewSafeChanListener creates a channel based dispatcher which is thread-safe.
func NewSafeChanListener(msgChan chan<- message.Message) Listener {
	return &ChanListener{msgChan, true}
}

// Notify sends a message to the internal dispatcher channel. It forwards the
// message if the listener is unsafe. Otherwise, it forwards a message clone.
func (c *ChanListener) Notify(m message.Message) error {
	if !c.safe {
		return forward(c.messageChannel, m)
	}

	clone, err := message.Clone(m)
	if err != nil {
		log.WithError(err).Error("ChanListener, failed to clone message")
		return err
	}

	return forward(c.messageChannel, clone)
}

// forward avoids code duplication in the ChanListener method.
func forward(msgChan chan<- message.Message, msg message.Message) error {
	if log.GetLevel() >= logrus.DebugLevel {
		log.WithField("t", msg.Category().String()).WithField("s", len(msgChan)).
			Debug("ChanListener forward msg")
	}

	select {
	case msgChan <- msg:
	default:
		return errors.New("message channel buffer is full")
	}

	return nil
}

// Close has no effect.
func (c *ChanListener) Close() {
}

// multilistener does not implement the Listener interface itself since the topic and
// the message category will likely differ. It delegates to the Notify method
// specified by the internal listener.
type multiListener struct {
	sync.RWMutex
	*hashset.Set
	dispatchers []idListener
}

func newMultiListener() *multiListener {
	return &multiListener{
		Set:         hashset.New(),
		dispatchers: make([]idListener, 0),
	}
}

func (m *multiListener) Add(topic topics.Topic) {
	m.RWMutex.Lock()
	defer m.RWMutex.Unlock()

	m.Set.Add([]byte{byte(topic)})
}

func (m *multiListener) Forward(topic topics.Topic, msg message.Message) (errorList []error) {
	m.RLock()
	defer m.RUnlock()

	if !m.Has([]byte{byte(topic)}) {
		return errorList
	}

	for _, dispatcher := range m.dispatchers {
		if err := dispatcher.Notify(msg); err != nil {
<<<<<<< HEAD
			logEB.WithError(err).WithField("topic", topic.String()).
				WithField("type", "multilistener").Warnln("notifying subscriber failed")
=======
			logEB.WithError(err).WithField("type", "multilistener").WithField("topic", topic.String()).
				Warnln("notifying subscriber failed")
>>>>>>> 1322618a

			errorList = append(errorList, err)
		}
	}

	return errorList
}

func (m *multiListener) Store(value Listener) uint32 {
	// #654
	nBig, err := rand.Int(rand.Reader, big.NewInt(32))
	if err != nil {
		panic(err)
	}

	n := nBig.Int64()

	h := idListener{
		Listener: value,
		id:       uint32(n),
	}

	m.Lock()
	defer m.Unlock()

	m.dispatchers = append(m.dispatchers, h)
	return h.id
}

func (m *multiListener) Delete(id uint32) bool {
	m.Lock()
	defer m.Unlock()

	for i, h := range m.dispatchers {
		if h.id == id {
			h.Close()

			m.dispatchers = append(
				m.dispatchers[:i],
				m.dispatchers[i+1:]...,
			)

			return true
		}
	}

	return false
}<|MERGE_RESOLUTION|>--- conflicted
+++ resolved
@@ -12,7 +12,6 @@
 	"math/big"
 	"sync"
 
-	"github.com/sirupsen/logrus"
 	log "github.com/sirupsen/logrus"
 
 	"github.com/dusk-network/dusk-blockchain/pkg/p2p/wire/message"
@@ -178,11 +177,6 @@
 
 // forward avoids code duplication in the ChanListener method.
 func forward(msgChan chan<- message.Message, msg message.Message) error {
-	if log.GetLevel() >= logrus.DebugLevel {
-		log.WithField("t", msg.Category().String()).WithField("s", len(msgChan)).
-			Debug("ChanListener forward msg")
-	}
-
 	select {
 	case msgChan <- msg:
 	default:
@@ -229,13 +223,8 @@
 
 	for _, dispatcher := range m.dispatchers {
 		if err := dispatcher.Notify(msg); err != nil {
-<<<<<<< HEAD
-			logEB.WithError(err).WithField("topic", topic.String()).
-				WithField("type", "multilistener").Warnln("notifying subscriber failed")
-=======
 			logEB.WithError(err).WithField("type", "multilistener").WithField("topic", topic.String()).
 				Warnln("notifying subscriber failed")
->>>>>>> 1322618a
 
 			errorList = append(errorList, err)
 		}
