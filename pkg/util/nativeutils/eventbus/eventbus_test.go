--- conflicted
+++ resolved
@@ -38,9 +38,6 @@
 	}
 }
 
-<<<<<<< HEAD
-func newEB(t *testing.T) (*EventBus, chan bytes.Buffer, uint32) {
-=======
 func TestDefaultDispatcher(t *testing.T) {
 	eb := New()
 	msgChan := make(chan struct {
@@ -48,13 +45,13 @@
 		buf   bytes.Buffer
 	})
 
-	cb := func(r *bytes.Buffer) error {
-		tpc, _ := topics.Extract(r)
+	cb := func(r bytes.Buffer) error {
+		tpc, _ := topics.Extract(&r)
 
 		msgChan <- struct {
 			topic string
 			buf   bytes.Buffer
-		}{string(tpc), *r}
+		}{string(tpc), r}
 		return nil
 	}
 
@@ -62,17 +59,17 @@
 	eb.AddDefaultTopic("paperino")
 	eb.SubscribeDefault(cb)
 
-	eb.Publish("pippo", bytes.NewBufferString("pluto"))
+	eb.Publish("pippo", *bytes.NewBufferString("pluto"))
 	msg := <-msgChan
 	assert.Equal(t, "pippo", msg.topic)
 	assert.Equal(t, []byte("pluto"), msg.buf.Bytes())
 
-	eb.Publish("paperino", bytes.NewBufferString("pluto"))
+	eb.Publish("paperino", *bytes.NewBufferString("pluto"))
 	msg = <-msgChan
 	assert.Equal(t, "paperino", msg.topic)
 	assert.Equal(t, []byte("pluto"), msg.buf.Bytes())
 
-	eb.Publish("test", bytes.NewBufferString("pluto"))
+	eb.Publish("test", *bytes.NewBufferString("pluto"))
 	select {
 	case <-msgChan:
 		t.FailNow()
@@ -81,8 +78,7 @@
 	}
 }
 
-func newEB(t *testing.T) (*EventBus, chan *bytes.Buffer, uint32) {
->>>>>>> 6cb403a6
+func newEB(t *testing.T) (*EventBus, chan bytes.Buffer, uint32) {
 	eb := New()
 	myChan := make(chan bytes.Buffer, 10)
 	id := eb.Subscribe("whateverTopic", myChan)
