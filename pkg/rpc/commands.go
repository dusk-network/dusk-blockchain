--- conflicted
+++ resolved
@@ -34,11 +34,8 @@
 		"syncprogress":         syncProgress,
 		"automateconsensustxs": automateConsensusTxs,
 		"walletstatus":         walletStatus,
-<<<<<<< HEAD
 		"rebuildchain":         rebuildChain,
-=======
 		"viewmempool":          viewMempool,
->>>>>>> 1aab8dd9
 
 		// Publish Topic (experimental). Injects an event directly into EventBus system.
 		// Would be useful on E2E testing. Mind the supportedTopics list when sends it
@@ -359,14 +356,14 @@
 	return fmt.Sprintf("%v", status), nil
 }
 
-<<<<<<< HEAD
 var rebuildChain = func(s *Server, params []string) (string, error) {
 	if _, err := s.rpcBus.Call(rpcbus.RebuildChain, rpcbus.Request{bytes.Buffer{}, make(chan rpcbus.Response, 1)}, 0*time.Second); err != nil {
 		return "", err
 	}
 
 	return "Chain reset complete. Starting sync...", nil
-=======
+}
+
 var viewMempool = func(s *Server, params []string) (string, error) {
 	// Encode filtering information
 	var buf bytes.Buffer
@@ -380,5 +377,4 @@
 	}
 
 	return txsBuf.String(), nil
->>>>>>> 1aab8dd9
 }