package rpc

import (
	"bytes"
	"errors"
	"fmt"
	"strconv"
	"time"

<<<<<<< HEAD
	cfg "github.com/dusk-network/dusk-blockchain/pkg/config"
	"github.com/dusk-network/dusk-blockchain/pkg/core/block"
	"github.com/dusk-network/dusk-blockchain/pkg/core/database"
	"github.com/dusk-network/dusk-blockchain/pkg/core/database/heavy"
	"github.com/dusk-network/dusk-blockchain/pkg/wallet/transactions"
	"github.com/dusk-network/dusk-blockchain/pkg/p2p/wire"
	"github.com/dusk-network/dusk-blockchain/pkg/p2p/wire/encoding"
=======
>>>>>>> d2e201ea
	"github.com/dusk-network/dusk-blockchain/pkg/p2p/wire/protocol"
	"github.com/dusk-network/dusk-blockchain/pkg/p2p/wire/topics"
)

// handler defines a method bound to an RPC command.
type handler func(*Server, []string) (string, error)

var (

	// rpcCmd maps method names to their actual functions.
	rpcCmd = map[string]handler{
		"version":       version,
		"ping":          pong,
		"uptime":        uptime,
		// Publish Topic (experimental). Injects an event directly into EventBus system.
		// Would be useful on E2E testing. Mind the supportedTopics list when sends it
		"publishTopic": publishTopic,
	}

	// rpcAdminCmd holds all admin methods.
	rpcAdminCmd = map[string]bool{}

	// supported topics for injection into EventBus
	supportedTopics = [2]string{
		string(topics.Tx),
		string(topics.Block),
	}
)

// version will return the version of the client.
var version = func(s *Server, params []string) (string, error) {
	return protocol.NodeVer.String(), nil
}

// pong simply returns "pong" to let the caller know the server is up.
var pong = func(s *Server, params []string) (string, error) {
	return "pong", nil
}

// uptime returns the server uptime.
var uptime = func(s *Server, params []string) (string, error) {
	return strconv.FormatInt(time.Now().Unix()-s.startTime, 10), nil
}

<<<<<<< HEAD
var getlastblock = func(s *Server, params []string) (string, error) {

	r, err := s.rpcBus.Call(wire.GetLastBlock, wire.NewRequest(bytes.Buffer{}, 1))
	if err != nil {
		return "", err
	}

	b := block.NewBlock()
	err = block.Unmarshal(&r, b)
	if err != nil {
		return "", err
	}

	res, err := json.MarshalIndent(b, "", "\t")
	return string(res), err
}

var getmempooltxs = func(s *Server, params []string) (string, error) {

	r, err := s.rpcBus.Call(wire.GetMempoolTxs, wire.NewRequest(bytes.Buffer{}, 1))
	if err != nil {
		return "", err
	}

	lTxs, err := encoding.ReadVarInt(&r)
	if err != nil {
		return "", err
	}

	txs := make([]transactions.Transaction, lTxs)
	for i := uint64(0); i < lTxs; i++ {
		tx, err := transactions.Unmarshal(&r)
		if err != nil {
			return "", err
		}
		txs[i] = tx
	}

	res, err := json.MarshalIndent(txs, "", "\t")
	return string(res), err
}

=======
>>>>>>> d2e201ea
var publishTopic = func(s *Server, params []string) (string, error) {

	if len(params) < 2 {
		return "", errors.New("expects always two input params - topics and payload bytes")
	}

	// Validate topic parameter.
	jsonrpcTopic := params[0]

	supported := false
	for _, topic := range supportedTopics {
		if topic == jsonrpcTopic {
			supported = true
			break
		}
	}

	if !supported {
		return "", fmt.Errorf("%s is not supported by publishTopic API", jsonrpcTopic)
	}

	payloadBuf := bytes.NewBufferString(params[1])
	s.eventBus.Publish(jsonrpcTopic, payloadBuf)

	res := fmt.Sprintf("published %s with len(payload) %d", jsonrpcTopic, len(params[1]))
	return res, nil
}<|MERGE_RESOLUTION|>--- conflicted
+++ resolved
@@ -7,16 +7,6 @@
 	"strconv"
 	"time"
 
-<<<<<<< HEAD
-	cfg "github.com/dusk-network/dusk-blockchain/pkg/config"
-	"github.com/dusk-network/dusk-blockchain/pkg/core/block"
-	"github.com/dusk-network/dusk-blockchain/pkg/core/database"
-	"github.com/dusk-network/dusk-blockchain/pkg/core/database/heavy"
-	"github.com/dusk-network/dusk-blockchain/pkg/wallet/transactions"
-	"github.com/dusk-network/dusk-blockchain/pkg/p2p/wire"
-	"github.com/dusk-network/dusk-blockchain/pkg/p2p/wire/encoding"
-=======
->>>>>>> d2e201ea
 	"github.com/dusk-network/dusk-blockchain/pkg/p2p/wire/protocol"
 	"github.com/dusk-network/dusk-blockchain/pkg/p2p/wire/topics"
 )
@@ -28,9 +18,9 @@
 
 	// rpcCmd maps method names to their actual functions.
 	rpcCmd = map[string]handler{
-		"version":       version,
-		"ping":          pong,
-		"uptime":        uptime,
+		"version": version,
+		"ping":    pong,
+		"uptime":  uptime,
 		// Publish Topic (experimental). Injects an event directly into EventBus system.
 		// Would be useful on E2E testing. Mind the supportedTopics list when sends it
 		"publishTopic": publishTopic,
@@ -61,51 +51,6 @@
 	return strconv.FormatInt(time.Now().Unix()-s.startTime, 10), nil
 }
 
-<<<<<<< HEAD
-var getlastblock = func(s *Server, params []string) (string, error) {
-
-	r, err := s.rpcBus.Call(wire.GetLastBlock, wire.NewRequest(bytes.Buffer{}, 1))
-	if err != nil {
-		return "", err
-	}
-
-	b := block.NewBlock()
-	err = block.Unmarshal(&r, b)
-	if err != nil {
-		return "", err
-	}
-
-	res, err := json.MarshalIndent(b, "", "\t")
-	return string(res), err
-}
-
-var getmempooltxs = func(s *Server, params []string) (string, error) {
-
-	r, err := s.rpcBus.Call(wire.GetMempoolTxs, wire.NewRequest(bytes.Buffer{}, 1))
-	if err != nil {
-		return "", err
-	}
-
-	lTxs, err := encoding.ReadVarInt(&r)
-	if err != nil {
-		return "", err
-	}
-
-	txs := make([]transactions.Transaction, lTxs)
-	for i := uint64(0); i < lTxs; i++ {
-		tx, err := transactions.Unmarshal(&r)
-		if err != nil {
-			return "", err
-		}
-		txs[i] = tx
-	}
-
-	res, err := json.MarshalIndent(txs, "", "\t")
-	return string(res), err
-}
-
-=======
->>>>>>> d2e201ea
 var publishTopic = func(s *Server, params []string) (string, error) {
 
 	if len(params) < 2 {
