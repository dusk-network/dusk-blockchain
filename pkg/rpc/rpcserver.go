--- conflicted
+++ resolved
@@ -12,12 +12,9 @@
 	logger "github.com/sirupsen/logrus"
 
 	cfg "github.com/dusk-network/dusk-blockchain/pkg/config"
-<<<<<<< HEAD
 	cryptoUtils "github.com/dusk-network/dusk-blockchain/pkg/util/crypto"
-=======
 	"github.com/dusk-network/dusk-blockchain/pkg/util/nativeutils/eventbus"
 	"github.com/dusk-network/dusk-blockchain/pkg/util/nativeutils/rpcbus"
->>>>>>> ded5e51e
 	"golang.org/x/crypto/sha3"
 )
 
@@ -79,7 +76,12 @@
 		s.handleRequest(w, *r, isAdmin)
 	})
 
-<<<<<<< HEAD
+	if network == "unix" {
+		if err := os.RemoveAll(address); err != nil {
+			return err
+		}
+	}
+
 	// Generate self-signed certificate
 	tlsCert, err := cryptoUtils.GenerateTLSCertificate()
 	if err != nil {
@@ -94,17 +96,7 @@
 
 	// Set up tls listener
 	bindAddr := "localhost:" + cfg.Get().RPC.Port
-	l, err := tls.Listen("tcp", bindAddr, &tlsConfig)
-=======
-	if network == "unix" {
-		if err := os.RemoveAll(address); err != nil {
-			return err
-		}
-	}
-
-	// Set up listener
-	l, err := net.Listen(network, address)
->>>>>>> ded5e51e
+	l, err := tls.Listen(network, bindAddr, &tlsConfig)
 	if err != nil {
 		return err
 	}
