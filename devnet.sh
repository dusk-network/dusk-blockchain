--- conflicted
+++ resolved
@@ -23,25 +23,17 @@
   echo "-c <number>  -- TYPE to use. eg: release"
   echo "-q <number>  -- QTD of validators to run. eg: 5"
   echo "-s <number>  -- DUSK_VERSION version. eg: v0.3.0"
-<<<<<<< HEAD
   echo "-i <boolean>  -- INIT instances (true or false). default: true"
   echo "-m <boolean>  -- MOCK instances (true or false). default: true"
   echo "-f <boolean>  -- FILEBEAT instances (true or false). default: false"
   echo "-b <boolean>  -- SEND_BID tx to instances (true or false). default: false"
-=======
-  echo "-i <number>  -- INIT instances (true or false). eg: true"
-  echo "-m <number>  -- MOCK instances (true or false). eg: true"
   echo "-r <number>  -- RACE enabled (true or false). eg: true"
->>>>>>> e178c028
 
   exit 1
 }
 
-<<<<<<< HEAD
-while getopts "h?c:q:s:i:m:f:b:" args; do
-=======
-while getopts "h?c:q:s:i:m:r:" args; do
->>>>>>> e178c028
+
+while getopts "h?c:q:s:i:m:r:f:b:" args; do
 case $args in
     h|\?)
       usage;
@@ -51,12 +43,9 @@
     s ) DUSK_VERSION=${OPTARG};;
     i ) INIT=${OPTARG};;
     m ) MOCK=${OPTARG};;
-<<<<<<< HEAD
     f ) FILEBEAT=${OPTARG};;
     b ) SEND_BID=${OPTARG};;
-=======
     r ) RACE=${OPTARG};;
->>>>>>> e178c028
   esac
 done
 
